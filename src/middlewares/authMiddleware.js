<<<<<<< HEAD
const config = require('../config/js_files/config-loader');
const jwt = require('jsonwebtoken'); // 
class AuthMiddleware {
    constructor() {
        this.config = config.getConfig();
    }

    // Middleware de autenticación básica
    authenticate(req, res, next) {
        try {
            const authHeader = req.headers.authorization;
            
            if (!authHeader) {
                return res.status(401).json({
                    error: 'Authentication Error',
                    message: 'No authentication token provided'
                });
            }
    
            if (!authHeader.startsWith('Bearer ')) {
                return res.status(401).json({
                    error: 'Authentication Error',
                    message: 'Invalid token format'
                });
            }
    
            const token = authHeader.split(' ')[1];
            
            // Verify the token
            const decoded = jwt.verify(token, process.env.JWT_SECRET || 'your_jwt_secret');
            
            // Add user info to request
            req.user = decoded;
            
            next();
        } catch (error) {
            return res.status(401).json({
                error: 'Authentication Error',
                message: 'Invalid token'
            });
        }
=======
// src/middlewares/authMiddleware.js
const jwt = require("jsonwebtoken");
const configLoader = require("../config/js_files/config-loader"); 

class AuthMiddleware {
  constructor() {
    this.jwtSecret = configLoader.getConfig().jwt.secret;
    this.jwtIssuer = configLoader.getConfig().jwt.issuer;
  }

  authenticate(req, res, next) {
    const authHeader = req.headers.authorization;

    if (!authHeader || !authHeader.startsWith("Bearer ")) {
      return res.status(401).json({ message: "No token provided" });
>>>>>>> 1c03a2e8
    }

    const token = authHeader.split(" ")[1];

    if (!token) {
      return res.status(401).json({ message: "No token provided" });
    }
    try {
      const decoded = jwt.verify(token, this.jwtSecret, {
        issuer: this.jwtIssuer,
      });
      req.user = decoded;
      next();
    } catch (error) {
      console.error("Error al verificar token:", error);
      return res.status(403).json({ message: "Invalid token" });
    }
  }

  authorize(requiredPermissions) {
    return (req, res, next) => {
      const userPermissions = req.user?.permissions || "";
      const hasRequiredPermissions = requiredPermissions.every((permission) =>
        userPermissions.includes(permission)
      );
      if (!hasRequiredPermissions) {
        return res
          .status(403)
          .json({ message: "Unauthorized: Insufficient permissions" });
      }
      next();
    };
  }
}

module.exports = new AuthMiddleware();<|MERGE_RESOLUTION|>--- conflicted
+++ resolved
@@ -1,10 +1,10 @@
-<<<<<<< HEAD
 const config = require('../config/js_files/config-loader');
 const jwt = require('jsonwebtoken'); // 
 class AuthMiddleware {
-    constructor() {
-        this.config = config.getConfig();
-    }
+  constructor() {
+    this.jwtSecret = configLoader.getConfig().jwt.secret;
+    this.jwtIssuer = configLoader.getConfig().jwt.issuer;
+  }
 
     // Middleware de autenticación básica
     authenticate(req, res, next) {
@@ -40,56 +40,56 @@
                 message: 'Invalid token'
             });
         }
-=======
-// src/middlewares/authMiddleware.js
-const jwt = require("jsonwebtoken");
-const configLoader = require("../config/js_files/config-loader"); 
-
-class AuthMiddleware {
-  constructor() {
-    this.jwtSecret = configLoader.getConfig().jwt.secret;
-    this.jwtIssuer = configLoader.getConfig().jwt.issuer;
-  }
-
-  authenticate(req, res, next) {
-    const authHeader = req.headers.authorization;
-
-    if (!authHeader || !authHeader.startsWith("Bearer ")) {
-      return res.status(401).json({ message: "No token provided" });
->>>>>>> 1c03a2e8
     }
 
-    const token = authHeader.split(" ")[1];
+    // Middleware para verificar permisos específicos
+    checkPermissions(requiredPermissions) {
+        return (req, res, next) => {
+            // Aquí podrías implementar lógica más compleja de permisos
+            // Por ahora solo verificamos la autenticación básica
+            this.authenticate(req, res, next);
+        };
+    }
 
-    if (!token) {
-      return res.status(401).json({ message: "No token provided" });
+    // Middleware para limitar tasa de solicitudes
+    rateLimit(options = {}) {
+        const {
+            windowMs = 15 * 60 * 1000, // 15 minutos por defecto
+            max = 100 // 100 solicitudes por ventana por defecto
+        } = options;
+
+        const requests = new Map();
+
+        return (req, res, next) => {
+            const clientIp = req.ip;
+            const now = Date.now();
+            const windowStart = now - windowMs;
+
+            // Limpiar solicitudes antiguas
+            requests.forEach((timestamp, ip) => {
+                if (timestamp < windowStart) {
+                    requests.delete(ip);
+                }
+            });
+
+            // Verificar límite de tasa
+            const clientRequests = Array.from(requests.entries())
+                .filter(([ip, timestamp]) => ip === clientIp && timestamp > windowStart)
+                .length;
+
+            if (clientRequests >= max) {
+                return res.status(429).json({
+                    error: 'Rate Limit Exceeded',
+                    message: 'Demasiadas solicitudes, intente más tarde',
+                    timestamp: new Date().toISOString()
+                });
+            }
+
+            // Registrar nueva solicitud
+            requests.set(clientIp, now);
+            next();
+        };
     }
-    try {
-      const decoded = jwt.verify(token, this.jwtSecret, {
-        issuer: this.jwtIssuer,
-      });
-      req.user = decoded;
-      next();
-    } catch (error) {
-      console.error("Error al verificar token:", error);
-      return res.status(403).json({ message: "Invalid token" });
-    }
-  }
-
-  authorize(requiredPermissions) {
-    return (req, res, next) => {
-      const userPermissions = req.user?.permissions || "";
-      const hasRequiredPermissions = requiredPermissions.every((permission) =>
-        userPermissions.includes(permission)
-      );
-      if (!hasRequiredPermissions) {
-        return res
-          .status(403)
-          .json({ message: "Unauthorized: Insufficient permissions" });
-      }
-      next();
-    };
-  }
 }
 
 module.exports = new AuthMiddleware();