--- conflicted
+++ resolved
@@ -1,317 +1,164 @@
-const { ValidationError } = require("../utils/errors");
-const dateUtils = require("../utils/dateUtils");
-const { DateTime } = require("luxon");
-
-class ValidationMiddleware {
-<<<<<<< HEAD
-  // Mantener el método existente para validar rangos de fecha
-  validateDateRangeParams(req, res, next) {
-    try {
-      const { start, end, period = "hour" } = req.query;
-
-      if (!start || !end) {
-        throw new ValidationError("Los parámetros start y end son requeridos");
-      }
-
-      const startDate = new Date(start);
-      const endDate = new Date(end);
-
-      if (isNaN(startDate.getTime()) || isNaN(endDate.getTime())) {
-        throw new ValidationError("Fechas inválidas");
-      }
-
-      dateUtils.validateDateRange(startDate, endDate, period);
-
-      req.validatedDates = {
-        start: startDate,
-        end: endDate,
-        period,
-      };
-=======
-    // Mantener el método existente para validar rangos de fecha
-    validateDateRangeParams(req, res, next) {
-        try {
-            const { start, end, period = "hour" } = req.query;
-
-            if (!start || !end) {
-                throw new ValidationError("Los parámetros start y end son requeridos");
-            }
-
-            const startDate = new Date(start);
-            const endDate = new Date(end);
-
-            if (isNaN(startDate.getTime()) || isNaN(endDate.getTime())) {
-                throw new ValidationError("Fechas inválidas");
-            }
-
-            dateUtils.validateDateRange(startDate, endDate, period);
-
-            req.validatedDates = {
-                start: startDate,
-                end: endDate,
-                period,
-            };
-
-            next();
-        } catch (error) {
-            next(error);
-        }
-    }
-
-    validateDateParams(req, res, next) {
-        try {
-            const date = req.params.date;
-
-            if (!date) {
-                throw new ValidationError("El parámetro date es requerido");
-            }
-
-            // Crear fecha en zona horaria de Santiago
-            const parsedDate = DateTime.fromFormat(date, "yyyy-MM-dd", {
-                zone: "America/Santiago",
-            });
-
-            if (!parsedDate.isValid) {
-                throw new ValidationError("Fecha inválida");
-            }
-
-            // Obtener inicio y fin del día en hora local
-            const startOfDay = parsedDate.startOf("day");
-            const endOfDay = parsedDate.endOf("day");
-
-            req.validatedDates = {
-                start: startOfDay.toJSDate(),
-                end: endOfDay.toJSDate(),
-                date: parsedDate.toFormat("yyyy-MM-dd"),
-            };
-
-            next();
-        } catch (error) {
-            next(error);
-        }
-    }
-
-    // Método para validar ID de dispositivo
-    validateDeviceId(req, res, next) {
-        try {
-            const deviceId = req.params.shellyId;
-
-            if (!deviceId) {
-                throw new ValidationError("ID de dispositivo requerido");
-            }
-
-            if (!/^[0-9a-fA-F]{12}$/.test(deviceId)) {
-                throw new ValidationError("ID de dispositivo inválido");
-            }
->>>>>>> 5d172fe4
-
-      next();
-    } catch (error) {
-      next(error);
-    }
-  }
-
-  validateDateParams(req, res, next) {
-    try {
-      const date = req.params.date;
-
-      if (!date) {
-        throw new ValidationError("El parámetro date es requerido");
-      }
-
-      // Crear fecha en zona horaria de Santiago
-      const parsedDate = DateTime.fromFormat(date, "yyyy-MM-dd", {
-        zone: "America/Santiago",
-      });
-
-      if (!parsedDate.isValid) {
-        throw new ValidationError("Fecha inválida");
-      }
-
-      // Obtener inicio y fin del día en hora local
-      const startOfDay = parsedDate.startOf("day");
-      const endOfDay = parsedDate.endOf("day");
-
-      req.validatedDates = {
-        start: startOfDay.toJSDate(),
-        end: endOfDay.toJSDate(),
-        date: parsedDate.toFormat("yyyy-MM-dd"),
-      };
-
-      next();
-    } catch (error) {
-      next(error);
-    }
-  }
-
-  // Método para validar ID de dispositivo
-  validateDeviceId(req, res, next) {
-    try {
-      const deviceId = req.params.shellyId;
-
-<<<<<<< HEAD
-      if (!deviceId) {
-        throw new ValidationError("ID de dispositivo requerido");
-      }
-
-      if (!/^[0-9a-fA-F]{12}$/.test(deviceId)) {
-        throw new ValidationError("ID de dispositivo inválido");
-      }
-
-      req.validatedDeviceId = deviceId.toLowerCase();
-      next();
-    } catch (error) {
-      next(error);
-    }
-  }
-
-  validateMonthParams(req, res, next) {
-    try {
-      const month = req.params.month;
-
-      if (!month) {
-        throw new ValidationError("El parámetro month es requerido");
-      }
-
-      // Crear fecha en zona horaria de Santiago
-      const parsedDate = DateTime.fromFormat(month, "yyyy-MM-dd", {
-        zone: "America/Santiago",
-      });
-
-      if (!parsedDate.isValid) {
-        throw new ValidationError("Fecha inválida, formato YYYY-MM-DD");
-      }
-
-      // Obtener inicio y fin del mes en hora local
-      const startOfMonth = parsedDate.startOf("month");
-      const endOfMonth = parsedDate.endOf("month");
-
-      req.validatedDates = {
-        start: startOfMonth.toJSDate(),
-        end: endOfMonth.toJSDate(),
-        date: parsedDate.toFormat("yyyy-MM-dd"),
-      };
-
-      next();
-    } catch (error) {
-      next(error);
-    }
-  }
-
-  validateYearParams(req, res, next) {
-    try {
-      const year = parseInt(req.params.year);
-
-      if (!year || isNaN(year)) {
-        throw new ValidationError(
-          "El parámetro year debe ser un número entero"
-        );
-      }
-
-      // Validar que el año sea razonable (entre 2000 y el año actual + 1)
-      const currentYear = DateTime.now().setZone("America/Santiago").year;
-      if (year < 2000 || year > currentYear + 1) {
-        throw new ValidationError(
-          `El año debe estar entre 2000 y ${currentYear + 1}`
-        );
-      }
-
-      // Crear fechas de inicio y fin del año en zona horaria de Santiago
-      const startOfYear = DateTime.fromObject(
-        { year, month: 1, day: 1 },
-        { zone: "America/Santiago" }
-      ).startOf("year");
-
-      const endOfYear = DateTime.fromObject(
-        { year, month: 12, day: 31 },
-        { zone: "America/Santiago" }
-      ).endOf("year");
-
-      req.validatedDates = {
-        start: startOfYear.toJSDate(),
-        end: endOfYear.toJSDate(),
-        year: year.toString(),
-      };
-
-      next();
-    } catch (error) {
-      next(error);
-=======
-    validateMonthParams(req, res, next) {
-        try {
-            const month = req.params.month;
-
-            if (!month) {
-                throw new ValidationError("El parámetro month es requerido");
-            }
-
-            // Crear fecha en zona horaria de Santiago
-            const parsedDate = DateTime.fromFormat(month, "yyyy-MM-dd", {
-                zone: "America/Santiago",
-            });
-
-            if (!parsedDate.isValid) {
-                throw new ValidationError("Fecha inválida, formato YYYY-MM-DD");
-            }
-
-            // Obtener inicio y fin del mes en hora local
-            const startOfMonth = parsedDate.startOf("month");
-            const endOfMonth = parsedDate.endOf("month");
-
-            req.validatedDates = {
-                start: startOfMonth.toJSDate(),
-                end: endOfMonth.toJSDate(),
-                date: parsedDate.toFormat("yyyy-MM-dd"),
-            };
-
-            next();
-        } catch (error) {
-            next(error);
-        }
-    }
-
-    validateYearParams(req, res, next) {
-        try {
-            const year = parseInt(req.params.year);
-
-            if (!year || isNaN(year)) {
-                throw new ValidationError(
-                    "El parámetro year debe ser un número entero"
-                );
-            }
-
-            // Validar que el año sea razonable (entre 2000 y el año actual + 1)
-            const currentYear = DateTime.now().setZone("America/Santiago").year;
-            if (year < 2000 || year > currentYear + 1) {
-                throw new ValidationError(
-                    `El año debe estar entre 2000 y ${currentYear + 1}`
-                );
-            }
-
-            // Crear fechas de inicio y fin del año en zona horaria de Santiago
-            const startOfYear = DateTime.fromObject(
-                { year, month: 1, day: 1 },
-                { zone: "America/Santiago" }
-            ).startOf("year");
-
-            const endOfYear = DateTime.fromObject(
-                { year, month: 12, day: 31 },
-                { zone: "America/Santiago" }
-            ).endOf("year");
-
-            req.validatedDates = {
-                start: startOfYear.toJSDate(),
-                end: endOfYear.toJSDate(),
-                year: year.toString(),
-            };
-
-            next();
-        } catch (error) {
-            next(error);
-        }
->>>>>>> 5d172fe4
-    }
-  }
-}
-
-module.exports = new ValidationMiddleware();
+const { ValidationError } = require("../utils/errors");
+const dateUtils = require("../utils/dateUtils");
+const { DateTime } = require("luxon");
+
+class ValidationMiddleware {
+    // Mantener el método existente para validar rangos de fecha
+    validateDateRangeParams(req, res, next) {
+        try {
+            const { start, end, period = "hour" } = req.query;
+
+            if (!start || !end) {
+                throw new ValidationError("Los parámetros start y end son requeridos");
+            }
+
+            const startDate = new Date(start);
+            const endDate = new Date(end);
+
+            if (isNaN(startDate.getTime()) || isNaN(endDate.getTime())) {
+                throw new ValidationError("Fechas inválidas");
+            }
+
+            dateUtils.validateDateRange(startDate, endDate, period);
+
+            req.validatedDates = {
+                start: startDate,
+                end: endDate,
+                period,
+            };
+
+            next();
+        } catch (error) {
+            next(error);
+        }
+    }
+
+    validateDateParams(req, res, next) {
+        try {
+            const date = req.params.date;
+
+            if (!date) {
+                throw new ValidationError("El parámetro date es requerido");
+            }
+
+            // Crear fecha en zona horaria de Santiago
+            const parsedDate = DateTime.fromFormat(date, "yyyy-MM-dd", {
+                zone: "America/Santiago",
+            });
+
+            if (!parsedDate.isValid) {
+                throw new ValidationError("Fecha inválida");
+            }
+
+            // Obtener inicio y fin del día en hora local
+            const startOfDay = parsedDate.startOf("day");
+            const endOfDay = parsedDate.endOf("day");
+
+            req.validatedDates = {
+                start: startOfDay.toJSDate(),
+                end: endOfDay.toJSDate(),
+                date: parsedDate.toFormat("yyyy-MM-dd"),
+            };
+
+            next();
+        } catch (error) {
+            next(error);
+        }
+    }
+
+    // Método para validar ID de dispositivo
+    validateDeviceId(req, res, next) {
+        try {
+            const deviceId = req.params.shellyId;
+
+            if (!deviceId) {
+                throw new ValidationError("ID de dispositivo requerido");
+            }
+
+            if (!/^[0-9a-fA-F]{12}$/.test(deviceId)) {
+                throw new ValidationError("ID de dispositivo inválido");
+            }
+
+            req.validatedDeviceId = deviceId.toLowerCase();
+            next();
+        } catch (error) {
+            next(error);
+        }
+    }
+
+    validateMonthParams(req, res, next) {
+        try {
+            const month = req.params.month;
+
+            if (!month) {
+                throw new ValidationError("El parámetro month es requerido");
+            }
+
+            // Crear fecha en zona horaria de Santiago
+            const parsedDate = DateTime.fromFormat(month, "yyyy-MM-dd", {
+                zone: "America/Santiago",
+            });
+
+            if (!parsedDate.isValid) {
+                throw new ValidationError("Fecha inválida, formato YYYY-MM-DD");
+            }
+
+            // Obtener inicio y fin del mes en hora local
+            const startOfMonth = parsedDate.startOf("month");
+            const endOfMonth = parsedDate.endOf("month");
+
+            req.validatedDates = {
+                start: startOfMonth.toJSDate(),
+                end: endOfMonth.toJSDate(),
+                date: parsedDate.toFormat("yyyy-MM-dd"),
+            };
+
+            next();
+        } catch (error) {
+            next(error);
+        }
+    }
+
+    validateYearParams(req, res, next) {
+        try {
+            const year = parseInt(req.params.year);
+
+            if (!year || isNaN(year)) {
+                throw new ValidationError(
+                    "El parámetro year debe ser un número entero"
+                );
+            }
+
+            // Validar que el año sea razonable (entre 2000 y el año actual + 1)
+            const currentYear = DateTime.now().setZone("America/Santiago").year;
+            if (year < 2000 || year > currentYear + 1) {
+                throw new ValidationError(
+                    `El año debe estar entre 2000 y ${currentYear + 1}`
+                );
+            }
+
+            // Crear fechas de inicio y fin del año en zona horaria de Santiago
+            const startOfYear = DateTime.fromObject(
+                { year, month: 1, day: 1 },
+                { zone: "America/Santiago" }
+            ).startOf("year");
+
+            const endOfYear = DateTime.fromObject(
+                { year, month: 12, day: 31 },
+                { zone: "America/Santiago" }
+            ).endOf("year");
+
+            req.validatedDates = {
+                start: startOfYear.toJSDate(),
+                end: endOfYear.toJSDate(),
+                year: year.toString(),
+            };
+
+            next();
+        } catch (error) {
+            next(error);
+        }
+    }
+}
+
+module.exports = new ValidationMiddleware();