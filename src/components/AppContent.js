--- conflicted
+++ resolved
@@ -1,202 +1,195 @@
-import React, { useState, useEffect } from "react";
-import { Route, Routes, Navigate, useLocation } from "react-router-dom";
-import { jwtDecode } from "jwt-decode";
-import DashboardElectrico from "./DashboardElectrico";
-import ConsumoElectrico from "./ConsumoElectrico";
-import ConsumoTotalDiario from "./ConsumoTotalDiario";
-<<<<<<< HEAD
-
-import ConsumoTotalMensual from "./ConsumoTotalMensual";
-import ConsumoTotalAnual from "./ConsumoTotalAnual";
-
-=======
-import ConsumoTotalMensual from "./ConsumoTotalMensual";
-import ConsumoTotalAnual from "./ConsumoTotalAnual";
->>>>>>> 5d172fe4
-import DashboardTemperatura from "./DashboardTemperatura"; // Cambiado
-import LastKnownPosition from "./LastKnownPosition"; // Cambiado
-import UbicacionTiempoRealInteriores from "./UbicacionTiempoRealInteriores"; // Cambiado
-import PersonSearch from "./PersonSearch"; // Cambiado
-import LandingPage from "./LandingPage"; // Cambiado
-import SelectRoutine from "./SelectRoutine"; // Cambiado
-import HistoricalMovementsSearch from "./HistoricalMovementsSearch"; // Cambiado
-import Configuration from "./Configuration"; // Cambiado
-import DoorStatusMatrix from "./DoorStatusMatrix"; // Cambiado
-import UserRegistration from "./UserRegistration"; // Cambiado
-import ForgotPassword from "./ForgotPassword"; // Cambiado
-import ResetPassword from "./ResetPassword"; // Cambiado
-import TemperaturaCamaras from "./TemperaturaCamaras"; // Cambiado
-import DefrostAnalysis from "./DefrostAnalysis"; // Cambiado
-import IntelligenciaDatosTemperatura from "./IntelligenciaDatosTemperatura"; // Cambiado
-import ParametroTempCamaras from "./ParametroTempCamaras"; // Cambiado
-import TemperaturePowerAnalysis from "./TemperaturePowerAnalysis"; // Cambiado
-import "core-js/stable";
-import "regenerator-runtime/runtime";
-import "../assets/css/AppContent.css";
-
-const PrivateRoute = ({ children, userPermissions }) => {
-  const token = localStorage.getItem("token");
-  if (!token) {
-    return <Navigate to="/" replace />;
-  }
-  return React.cloneElement(children, { userPermissions });
-};
-
-function AppContent() {
-  const [userPermissions, setUserPermissions] = useState([]);
-  const [isNavExpanded, setIsNavExpanded] = useState(false);
-  const [backgroundColor, setBackgroundColor] = useState("#E1E9F2");
-  const location = useLocation(); // Importado desde 'react-router-dom'
-
-  useEffect(() => {
-    const token = localStorage.getItem("token");
-    if (token) {
-      try {
-        const decodedToken = jwtDecode(token);
-        if (decodedToken && decodedToken.permissions) {
-          setUserPermissions(decodedToken.permissions.split(","));
-        }
-      } catch (error) {
-        console.error("Error decoding token:", error);
-      }
-    }
-
-    const savedColor = localStorage.getItem("appBackgroundColor");
-    if (savedColor) {
-      setBackgroundColor(savedColor);
-    }
-  }, []);
-
-  const routesWithoutSideNav = ["/"];
-  const shouldShowSideNav =
-    !routesWithoutSideNav.includes(location.pathname) &&
-    userPermissions.length > 0;
-
-  const handleNavExpand = (expanded) => {
-    setIsNavExpanded(expanded);
-  };
-
-  const changeBackgroundColor = (color) => {
-    setBackgroundColor(color);
-    localStorage.setItem("appBackgroundColor", color);
-  };
-
-  return (
-    <div className="app-container" style={{ backgroundColor: backgroundColor }}>
-      {" "}
-      {/* Aplicar backgroundColor */}
-      <Routes>
-        <Route path="/" element={<LandingPage />} />
-        <Route path="/forgot-password" element={<ForgotPassword />} />
-        <Route path="/reset-password/:token" element={<ResetPassword />} />
-        <Route path="/dashboard-electrico" element={<DashboardElectrico />} />
-        <Route path="/consumo-electrico" element={<ConsumoElectrico />} />
-        <Route path="/consumo-total-diario" element={<ConsumoTotalDiario />} />
-        <Route path="/consumo-total-mensual" element={<ConsumoTotalMensual />} />
-        <Route path="/consumo-total-anual" element={<ConsumoTotalAnual />} />
-        <Route
-          path="/select-routine"
-          element={
-            <PrivateRoute userPermissions={userPermissions}>
-              <SelectRoutine />
-            </PrivateRoute>
-          }
-        />
-        <Route
-          path="/register-user"
-          element={
-            <PrivateRoute userPermissions={userPermissions}>
-              <UserRegistration />
-            </PrivateRoute>
-          }
-        />
-        <Route
-          path="/temperatura-camaras"
-          element={
-            <PrivateRoute userPermissions={userPermissions}>
-              <TemperaturaCamaras />
-            </PrivateRoute>
-          }
-        />
-        <Route
-          path="/parametro-temp-camaras"
-          element={
-            <PrivateRoute userPermissions={userPermissions}>
-              <ParametroTempCamaras />
-            </PrivateRoute>
-          }
-        />
-        <Route
-          path="/dashboard-temperatura"
-          element={
-            <PrivateRoute userPermissions={userPermissions}>
-              <DashboardTemperatura />
-            </PrivateRoute>
-          }
-        />
-        <Route
-          path="/analisis-deshielo"
-          element={
-            <PrivateRoute userPermissions={userPermissions}>
-              <DefrostAnalysis />
-            </PrivateRoute>
-          }
-        />
-        <Route
-          path="/inteligencia-datos-temperatura"
-          element={
-            <PrivateRoute userPermissions={userPermissions}>
-              <IntelligenciaDatosTemperatura />
-            </PrivateRoute>
-          }
-        />
-
-        <Route
-          path="/busqueda-entradas-persona"
-          element={
-            <PrivateRoute userPermissions={userPermissions}>
-              <PersonSearch />
-            </PrivateRoute>
-          }
-        />
-        <Route
-          path="/consulta-historica-movimientos"
-          element={
-            <PrivateRoute userPermissions={userPermissions}>
-              <HistoricalMovementsSearch />
-            </PrivateRoute>
-          }
-        />
-        <Route
-          path="/last-known-position"
-          element={
-            <PrivateRoute userPermissions={userPermissions}>
-              <LastKnownPosition />
-            </PrivateRoute>
-          }
-        />
-        
-
-        <Route
-          path="/door-status-matrix"
-          element={
-            <PrivateRoute userPermissions={userPermissions}>
-              <DoorStatusMatrix />
-            </PrivateRoute>
-          }
-        />
-        <Route
-          path="/analisis-temperatura-potencia"
-          element={
-            <PrivateRoute userPermissions={userPermissions}>
-              <TemperaturePowerAnalysis />
-            </PrivateRoute>
-          }
-        />
-        <Route path="*" element={<Navigate to="/" replace />} />
-      </Routes>
-    </div>
-  );
-}
-
-export default AppContent;
+import React, { useState, useEffect } from "react";
+import { Route, Routes, Navigate, useLocation } from "react-router-dom";
+import { jwtDecode } from "jwt-decode";
+import DashboardElectrico from "./DashboardElectrico";
+import ConsumoElectrico from "./ConsumoElectrico";
+import ConsumoTotalDiario from "./ConsumoTotalDiario";
+import ConsumoTotalMensual from "./ConsumoTotalMensual";
+import ConsumoTotalAnual from "./ConsumoTotalAnual";
+import DashboardTemperatura from "./DashboardTemperatura"; // Cambiado
+import LastKnownPosition from "./LastKnownPosition"; // Cambiado
+import UbicacionTiempoRealInteriores from "./UbicacionTiempoRealInteriores"; // Cambiado
+import PersonSearch from "./PersonSearch"; // Cambiado
+import LandingPage from "./LandingPage"; // Cambiado
+import SelectRoutine from "./SelectRoutine"; // Cambiado
+import HistoricalMovementsSearch from "./HistoricalMovementsSearch"; // Cambiado
+import Configuration from "./Configuration"; // Cambiado
+import DoorStatusMatrix from "./DoorStatusMatrix"; // Cambiado
+import UserRegistration from "./UserRegistration"; // Cambiado
+import ForgotPassword from "./ForgotPassword"; // Cambiado
+import ResetPassword from "./ResetPassword"; // Cambiado
+import TemperaturaCamaras from "./TemperaturaCamaras"; // Cambiado
+import DefrostAnalysis from "./DefrostAnalysis"; // Cambiado
+import IntelligenciaDatosTemperatura from "./IntelligenciaDatosTemperatura"; // Cambiado
+import ParametroTempCamaras from "./ParametroTempCamaras"; // Cambiado
+import TemperaturePowerAnalysis from "./TemperaturePowerAnalysis"; // Cambiado
+import "core-js/stable";
+import "regenerator-runtime/runtime";
+import "../assets/css/AppContent.css";
+
+const PrivateRoute = ({ children, userPermissions }) => {
+  const token = localStorage.getItem("token");
+  if (!token) {
+    return <Navigate to="/" replace />;
+  }
+  return React.cloneElement(children, { userPermissions });
+};
+
+function AppContent() {
+  const [userPermissions, setUserPermissions] = useState([]);
+  const [isNavExpanded, setIsNavExpanded] = useState(false);
+  const [backgroundColor, setBackgroundColor] = useState("#E1E9F2");
+  const location = useLocation(); // Importado desde 'react-router-dom'
+
+  useEffect(() => {
+    const token = localStorage.getItem("token");
+    if (token) {
+      try {
+        const decodedToken = jwtDecode(token);
+        if (decodedToken && decodedToken.permissions) {
+          setUserPermissions(decodedToken.permissions.split(","));
+        }
+      } catch (error) {
+        console.error("Error decoding token:", error);
+      }
+    }
+
+    const savedColor = localStorage.getItem("appBackgroundColor");
+    if (savedColor) {
+      setBackgroundColor(savedColor);
+    }
+  }, []);
+
+  const routesWithoutSideNav = ["/"];
+  const shouldShowSideNav =
+    !routesWithoutSideNav.includes(location.pathname) &&
+    userPermissions.length > 0;
+
+  const handleNavExpand = (expanded) => {
+    setIsNavExpanded(expanded);
+  };
+
+  const changeBackgroundColor = (color) => {
+    setBackgroundColor(color);
+    localStorage.setItem("appBackgroundColor", color);
+  };
+
+  return (
+    <div className="app-container" style={{ backgroundColor: backgroundColor }}>
+      {" "}
+      {/* Aplicar backgroundColor */}
+      <Routes>
+        <Route path="/" element={<LandingPage />} />
+        <Route path="/forgot-password" element={<ForgotPassword />} />
+        <Route path="/reset-password/:token" element={<ResetPassword />} />
+        <Route path="/dashboard-electrico" element={<DashboardElectrico />} />
+        <Route path="/consumo-electrico" element={<ConsumoElectrico />} />
+        <Route path="/consumo-total-diario" element={<ConsumoTotalDiario />} />
+        <Route path="/consumo-total-mensual" element={<ConsumoTotalMensual />} />
+        <Route path="/consumo-total-anual" element={<ConsumoTotalAnual />} />
+        <Route
+          path="/select-routine"
+          element={
+            <PrivateRoute userPermissions={userPermissions}>
+              <SelectRoutine />
+            </PrivateRoute>
+          }
+        />
+        <Route
+          path="/register-user"
+          element={
+            <PrivateRoute userPermissions={userPermissions}>
+              <UserRegistration />
+            </PrivateRoute>
+          }
+        />
+        <Route
+          path="/temperatura-camaras"
+          element={
+            <PrivateRoute userPermissions={userPermissions}>
+              <TemperaturaCamaras />
+            </PrivateRoute>
+          }
+        />
+        <Route
+          path="/parametro-temp-camaras"
+          element={
+            <PrivateRoute userPermissions={userPermissions}>
+              <ParametroTempCamaras />
+            </PrivateRoute>
+          }
+        />
+        <Route
+          path="/dashboard-temperatura"
+          element={
+            <PrivateRoute userPermissions={userPermissions}>
+              <DashboardTemperatura />
+            </PrivateRoute>
+          }
+        />
+        <Route
+          path="/analisis-deshielo"
+          element={
+            <PrivateRoute userPermissions={userPermissions}>
+              <DefrostAnalysis />
+            </PrivateRoute>
+          }
+        />
+        <Route
+          path="/inteligencia-datos-temperatura"
+          element={
+            <PrivateRoute userPermissions={userPermissions}>
+              <IntelligenciaDatosTemperatura />
+            </PrivateRoute>
+          }
+        />
+
+        <Route
+          path="/busqueda-entradas-persona"
+          element={
+            <PrivateRoute userPermissions={userPermissions}>
+              <PersonSearch />
+            </PrivateRoute>
+          }
+        />
+        <Route
+          path="/consulta-historica-movimientos"
+          element={
+            <PrivateRoute userPermissions={userPermissions}>
+              <HistoricalMovementsSearch />
+            </PrivateRoute>
+          }
+        />
+        <Route
+          path="/last-known-position"
+          element={
+            <PrivateRoute userPermissions={userPermissions}>
+              <LastKnownPosition />
+            </PrivateRoute>
+          }
+        />
+        
+
+        <Route
+          path="/door-status-matrix"
+          element={
+            <PrivateRoute userPermissions={userPermissions}>
+              <DoorStatusMatrix />
+            </PrivateRoute>
+          }
+        />
+        <Route
+          path="/analisis-temperatura-potencia"
+          element={
+            <PrivateRoute userPermissions={userPermissions}>
+              <TemperaturePowerAnalysis />
+            </PrivateRoute>
+          }
+        />
+        <Route path="*" element={<Navigate to="/" replace />} />
+      </Routes>
+    </div>
+  );
+}
+
+export default AppContent;