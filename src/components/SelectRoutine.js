// SelectRoutine.js
import React, { useState, useEffect } from "react";
import { useNavigate } from "react-router-dom";
import jwt from "jsonwebtoken";
import "../assets/css/SelectRoutine.css";
import Header from "./Header";
import dashboardImage from "../assets/images/dashboard.png";
import temperaturaImage from "../assets/images/temperatura.png";
import ubicaciontiemporealinteriorImage from "../assets/images/ubicaciontiemporealinterior.png";
import personSearchImage from "../assets/images/person_search.png";
import interiorLocationsImage from "../assets/images/plano_super.png";
import historicalMovementsImage from "../assets/images/historical_movements1.png";
import dataIntelligenceImage from "../assets/images/data_intelligence.png";
import configurationImage from "../assets/images/configuration.png";
import presenciaImage from "../assets/images/presencia.png";
import smsDataImage from "../assets/images/sms_data.png";
import doorStatusImage from "../assets/images/door_status.png";
import userRegistrationImage from "../assets/images/user_registration.png";
import thermometerImage from "../assets/images/thermometer.png";
import detectionImage from "../assets/images/detection.png";
import dashboardTemperaturaImage from "../assets/images/dashboard_temperatura.png";
import descargadatostemp from "../assets/images/descargadatostemp.png";
import paramTempIcon from "../assets/images/param_temp.png";
import frostIcon from "../assets/images/frost.png";
import thermo_electricImage from "../assets/images/thermo_electric.png";
import dashboard_electricImage from "../assets/images/dashboarelectrcio.png";
import consumototaldiario_electricImage from "../assets/images/consumototaldiario.png";
import consumoelectrico_electricImage from "../assets/images/consumoelectrico.png";
import consumototalmes_electricImage from "../assets/images/consumototalmes.png";
import consumototalano_electricImage from "../assets/images/consumototalano.png";
const routines = [
  //  { title: "Dashboard", image: dashboardImage, route: "/dashboard", permission: "view_dashboard" },
  //  { title: "Intrusiones Blind Spot", image: detectionImage, route: "/blind-spot-intrusions", permission: "view_blind_spot_intrusions" },
  //
  //  { title: "Sectores Presencia Personal", image: presenciaImage, route: "/presencia", permission: "view_presence" },
  //  { title: "Mensajes SOS Visualización por Ubicación", image: smsDataImage, route: "/sms-data", permission: "view_sms" },
  //  { title: "Temperatura", image: temperaturaImage, route: "/temperatura", permission: "view_temperature" },
  {
    title: "Dashboard de Temperatura",
    image: dashboardTemperaturaImage,
    route: "/dashboard-temperatura",
    permission: "view_temperature_dashboard",
  },
  {
    title: "Temperaturas Cámaras de Frío",
    image: thermometerImage,
    route: "/temperatura-camaras",
    permission: "view_temperature_camaras",
  },
  {
    title: "Inteligencia de Datos Temperatura",
    image: descargadatostemp,
    route: "/inteligencia-datos-temperatura",
    permission: "view_temperature_data_intelligence",
  },
  
  /*{
    title: "Puertas Status Cierre / Apertura",
    image: doorStatusImage,
    route: "/door-status-matrix",
    permission: "view_door_status",
  },*/
  //  { title: "Datos Análisis Forense", image: dataIntelligenceImage, route: "/inteligencia-de-datos", permission: "view_data_intelligence" },
  //  { title: "Parametrización", image: configurationImage, route: "/configuracion", permission: "view_configuration" },

  /*
  {
    title: "Interior Ubicación en Tiempo Real",
    image: ubicaciontiemporealinteriorImage,
    route: "/ubicaciones-interior",
    permission: "view_interior",
  },
  {
    title: "Interior Búsqueda Histórica Ubicación",
    image: personSearchImage,
    route: "/busqueda-entradas-persona",
    permission: "search_interior",
  },
  {
    title: "Exterior Ubicación Tiempo Real",
    image: interiorLocationsImage,
    route: "/last-known-position",
    permission: "view_exterior",
  },
  {
    title: "Exterior Búsqueda Histórica Ubicación",
    image: historicalMovementsImage,
    route: "/consulta-historica-movimientos",
    permission: "search_exterior",
  },
 
  {
    title: "Análisis de Deshielo",
    image: frostIcon,
    route: "/analisis-deshielo",
    permission: "view_defrost_analysis",
  } */,
  {
    title: "Dashboard Electrico",
    image: dashboard_electricImage,
    route: "/dashboard-electrico",
    permission: "view_temperature_data_intelligence",
  },
  {
    title: "Análisis de Temperatura y Potencia",
    image: thermo_electricImage,
    route: "/analisis-temperatura-potencia",
    permission: "view_temperature_data_intelligence",
  },
  {
    title: "Consumo Electrico",
    image: consumoelectrico_electricImage,
    route: "/consumo-electrico",
    permission: "view_temperature_data_intelligence",
  },
  {
<<<<<<< HEAD
    title: "Consumo total por Dia",
=======
    title: "Consumo Total por Dia",
>>>>>>> 5d172fe4
    image: consumototaldiario_electricImage,
    route: "/consumo-total-diario",
    permission: "view_temperature_data_intelligence",
  },
  {
<<<<<<< HEAD
    title: "Consumo total por Mes",
    image: consumototaldiario_electricImage,
=======
    title: "Consumo Total por Mes",
    image: consumototalmes_electricImage,
>>>>>>> 5d172fe4
    route: "/consumo-total-mensual",
    permission: "view_temperature_data_intelligence",
  },
  {
<<<<<<< HEAD
    title: "Consumo total por año",
    image: consumototaldiario_electricImage,
=======
    title: "Consumo Total por Año",
    image: consumototalano_electricImage,
>>>>>>> 5d172fe4
    route: "/consumo-total-anual",
    permission: "view_temperature_data_intelligence",
  },
  {
    title: "Parámetros Temperatura Cámaras",
    image: paramTempIcon,
    route: "/parametro-temp-camaras",
    permission: "view_temp_params",
  }
  /*{,
  {
    title: "Registrar Usuario",
    image: userRegistrationImage,
    route: "/register-user",
    permission: "create_users",
  }*/
];

const SelectRoutine = () => {
  const navigate = useNavigate();
  const [userPermissions, setUserPermissions] = useState([]);

  useEffect(() => {
    const token = localStorage.getItem("token");
    if (token) {
      const decodedToken = jwt.decode(token);
      setUserPermissions(decodedToken.permissions.split(","));
    }
  }, []);

  const handleCardClick = (routine) => {
    if (userPermissions.includes(routine.permission)) {
      navigate(routine.route, {
        state: { title: routine.title, image: routine.image },
      });
    } else {
      alert("No tienes permiso para acceder a esta rutina");
    }
  };

  const formatTitle = (title) => {
    const parts = title.split(":");
    if (parts.length > 1) {
      return (
        <>
          <span className="routine-title-part">{parts[0].trim()}</span>
          <span className="routine-title-part">{parts[1].trim()}</span>
        </>
      );
    }
    return <span className="routine-title-part">{title}</span>;
  };

  return (
    <div className="select-routine">
      <Header title="Dashboard TNS Track" className="header-title" />
      <div className="routine-cards">
        {routines.map((routine, index) => (
          <div
            className="routine-card"
            key={index}
            onClick={() => handleCardClick(routine)}
          >
            <img
              src={routine.image}
              alt={routine.title}
              className="routine-image"
            />
            <div className="routine-content">
              <h3 className="routine-title">{formatTitle(routine.title)}</h3>
              <div className="routine-button-container">
                <button className="routine-button">Ir a la App</button>
              </div>
            </div>
          </div>
        ))}
      </div>
      <button className="back-button" onClick={() => navigate("/")}>
        Volver a la Página Principal
      </button>
    </div>
  );
};
export default SelectRoutine;<|MERGE_RESOLUTION|>--- conflicted
+++ resolved
@@ -1,228 +1,214 @@
-// SelectRoutine.js
-import React, { useState, useEffect } from "react";
-import { useNavigate } from "react-router-dom";
-import jwt from "jsonwebtoken";
-import "../assets/css/SelectRoutine.css";
-import Header from "./Header";
-import dashboardImage from "../assets/images/dashboard.png";
-import temperaturaImage from "../assets/images/temperatura.png";
-import ubicaciontiemporealinteriorImage from "../assets/images/ubicaciontiemporealinterior.png";
-import personSearchImage from "../assets/images/person_search.png";
-import interiorLocationsImage from "../assets/images/plano_super.png";
-import historicalMovementsImage from "../assets/images/historical_movements1.png";
-import dataIntelligenceImage from "../assets/images/data_intelligence.png";
-import configurationImage from "../assets/images/configuration.png";
-import presenciaImage from "../assets/images/presencia.png";
-import smsDataImage from "../assets/images/sms_data.png";
-import doorStatusImage from "../assets/images/door_status.png";
-import userRegistrationImage from "../assets/images/user_registration.png";
-import thermometerImage from "../assets/images/thermometer.png";
-import detectionImage from "../assets/images/detection.png";
-import dashboardTemperaturaImage from "../assets/images/dashboard_temperatura.png";
-import descargadatostemp from "../assets/images/descargadatostemp.png";
-import paramTempIcon from "../assets/images/param_temp.png";
-import frostIcon from "../assets/images/frost.png";
-import thermo_electricImage from "../assets/images/thermo_electric.png";
-import dashboard_electricImage from "../assets/images/dashboarelectrcio.png";
-import consumototaldiario_electricImage from "../assets/images/consumototaldiario.png";
-import consumoelectrico_electricImage from "../assets/images/consumoelectrico.png";
-import consumototalmes_electricImage from "../assets/images/consumototalmes.png";
-import consumototalano_electricImage from "../assets/images/consumototalano.png";
-const routines = [
-  //  { title: "Dashboard", image: dashboardImage, route: "/dashboard", permission: "view_dashboard" },
-  //  { title: "Intrusiones Blind Spot", image: detectionImage, route: "/blind-spot-intrusions", permission: "view_blind_spot_intrusions" },
-  //
-  //  { title: "Sectores Presencia Personal", image: presenciaImage, route: "/presencia", permission: "view_presence" },
-  //  { title: "Mensajes SOS Visualización por Ubicación", image: smsDataImage, route: "/sms-data", permission: "view_sms" },
-  //  { title: "Temperatura", image: temperaturaImage, route: "/temperatura", permission: "view_temperature" },
-  {
-    title: "Dashboard de Temperatura",
-    image: dashboardTemperaturaImage,
-    route: "/dashboard-temperatura",
-    permission: "view_temperature_dashboard",
-  },
-  {
-    title: "Temperaturas Cámaras de Frío",
-    image: thermometerImage,
-    route: "/temperatura-camaras",
-    permission: "view_temperature_camaras",
-  },
-  {
-    title: "Inteligencia de Datos Temperatura",
-    image: descargadatostemp,
-    route: "/inteligencia-datos-temperatura",
-    permission: "view_temperature_data_intelligence",
-  },
-  
-  /*{
-    title: "Puertas Status Cierre / Apertura",
-    image: doorStatusImage,
-    route: "/door-status-matrix",
-    permission: "view_door_status",
-  },*/
-  //  { title: "Datos Análisis Forense", image: dataIntelligenceImage, route: "/inteligencia-de-datos", permission: "view_data_intelligence" },
-  //  { title: "Parametrización", image: configurationImage, route: "/configuracion", permission: "view_configuration" },
-
-  /*
-  {
-    title: "Interior Ubicación en Tiempo Real",
-    image: ubicaciontiemporealinteriorImage,
-    route: "/ubicaciones-interior",
-    permission: "view_interior",
-  },
-  {
-    title: "Interior Búsqueda Histórica Ubicación",
-    image: personSearchImage,
-    route: "/busqueda-entradas-persona",
-    permission: "search_interior",
-  },
-  {
-    title: "Exterior Ubicación Tiempo Real",
-    image: interiorLocationsImage,
-    route: "/last-known-position",
-    permission: "view_exterior",
-  },
-  {
-    title: "Exterior Búsqueda Histórica Ubicación",
-    image: historicalMovementsImage,
-    route: "/consulta-historica-movimientos",
-    permission: "search_exterior",
-  },
- 
-  {
-    title: "Análisis de Deshielo",
-    image: frostIcon,
-    route: "/analisis-deshielo",
-    permission: "view_defrost_analysis",
-  } */,
-  {
-    title: "Dashboard Electrico",
-    image: dashboard_electricImage,
-    route: "/dashboard-electrico",
-    permission: "view_temperature_data_intelligence",
-  },
-  {
-    title: "Análisis de Temperatura y Potencia",
-    image: thermo_electricImage,
-    route: "/analisis-temperatura-potencia",
-    permission: "view_temperature_data_intelligence",
-  },
-  {
-    title: "Consumo Electrico",
-    image: consumoelectrico_electricImage,
-    route: "/consumo-electrico",
-    permission: "view_temperature_data_intelligence",
-  },
-  {
-<<<<<<< HEAD
-    title: "Consumo total por Dia",
-=======
-    title: "Consumo Total por Dia",
->>>>>>> 5d172fe4
-    image: consumototaldiario_electricImage,
-    route: "/consumo-total-diario",
-    permission: "view_temperature_data_intelligence",
-  },
-  {
-<<<<<<< HEAD
-    title: "Consumo total por Mes",
-    image: consumototaldiario_electricImage,
-=======
-    title: "Consumo Total por Mes",
-    image: consumototalmes_electricImage,
->>>>>>> 5d172fe4
-    route: "/consumo-total-mensual",
-    permission: "view_temperature_data_intelligence",
-  },
-  {
-<<<<<<< HEAD
-    title: "Consumo total por año",
-    image: consumototaldiario_electricImage,
-=======
-    title: "Consumo Total por Año",
-    image: consumototalano_electricImage,
->>>>>>> 5d172fe4
-    route: "/consumo-total-anual",
-    permission: "view_temperature_data_intelligence",
-  },
-  {
-    title: "Parámetros Temperatura Cámaras",
-    image: paramTempIcon,
-    route: "/parametro-temp-camaras",
-    permission: "view_temp_params",
-  }
-  /*{,
-  {
-    title: "Registrar Usuario",
-    image: userRegistrationImage,
-    route: "/register-user",
-    permission: "create_users",
-  }*/
-];
-
-const SelectRoutine = () => {
-  const navigate = useNavigate();
-  const [userPermissions, setUserPermissions] = useState([]);
-
-  useEffect(() => {
-    const token = localStorage.getItem("token");
-    if (token) {
-      const decodedToken = jwt.decode(token);
-      setUserPermissions(decodedToken.permissions.split(","));
-    }
-  }, []);
-
-  const handleCardClick = (routine) => {
-    if (userPermissions.includes(routine.permission)) {
-      navigate(routine.route, {
-        state: { title: routine.title, image: routine.image },
-      });
-    } else {
-      alert("No tienes permiso para acceder a esta rutina");
-    }
-  };
-
-  const formatTitle = (title) => {
-    const parts = title.split(":");
-    if (parts.length > 1) {
-      return (
-        <>
-          <span className="routine-title-part">{parts[0].trim()}</span>
-          <span className="routine-title-part">{parts[1].trim()}</span>
-        </>
-      );
-    }
-    return <span className="routine-title-part">{title}</span>;
-  };
-
-  return (
-    <div className="select-routine">
-      <Header title="Dashboard TNS Track" className="header-title" />
-      <div className="routine-cards">
-        {routines.map((routine, index) => (
-          <div
-            className="routine-card"
-            key={index}
-            onClick={() => handleCardClick(routine)}
-          >
-            <img
-              src={routine.image}
-              alt={routine.title}
-              className="routine-image"
-            />
-            <div className="routine-content">
-              <h3 className="routine-title">{formatTitle(routine.title)}</h3>
-              <div className="routine-button-container">
-                <button className="routine-button">Ir a la App</button>
-              </div>
-            </div>
-          </div>
-        ))}
-      </div>
-      <button className="back-button" onClick={() => navigate("/")}>
-        Volver a la Página Principal
-      </button>
-    </div>
-  );
-};
-export default SelectRoutine;+// SelectRoutine.js
+import React, { useState, useEffect } from "react";
+import { useNavigate } from "react-router-dom";
+import jwt from "jsonwebtoken";
+import "../assets/css/SelectRoutine.css";
+import Header from "./Header";
+import dashboardImage from "../assets/images/dashboard.png";
+import temperaturaImage from "../assets/images/temperatura.png";
+import ubicaciontiemporealinteriorImage from "../assets/images/ubicaciontiemporealinterior.png";
+import personSearchImage from "../assets/images/person_search.png";
+import interiorLocationsImage from "../assets/images/plano_super.png";
+import historicalMovementsImage from "../assets/images/historical_movements1.png";
+import dataIntelligenceImage from "../assets/images/data_intelligence.png";
+import configurationImage from "../assets/images/configuration.png";
+import presenciaImage from "../assets/images/presencia.png";
+import smsDataImage from "../assets/images/sms_data.png";
+import doorStatusImage from "../assets/images/door_status.png";
+import userRegistrationImage from "../assets/images/user_registration.png";
+import thermometerImage from "../assets/images/thermometer.png";
+import detectionImage from "../assets/images/detection.png";
+import dashboardTemperaturaImage from "../assets/images/dashboard_temperatura.png";
+import descargadatostemp from "../assets/images/descargadatostemp.png";
+import paramTempIcon from "../assets/images/param_temp.png";
+import frostIcon from "../assets/images/frost.png";
+import thermo_electricImage from "../assets/images/thermo_electric.png";
+import dashboard_electricImage from "../assets/images/dashboarelectrcio.png";
+import consumototaldiario_electricImage from "../assets/images/consumototaldiario.png";
+import consumoelectrico_electricImage from "../assets/images/consumoelectrico.png";
+import consumototalmes_electricImage from "../assets/images/consumototalmes.png";
+import consumototalano_electricImage from "../assets/images/consumototalano.png";
+const routines = [
+  //  { title: "Dashboard", image: dashboardImage, route: "/dashboard", permission: "view_dashboard" },
+  //  { title: "Intrusiones Blind Spot", image: detectionImage, route: "/blind-spot-intrusions", permission: "view_blind_spot_intrusions" },
+  //
+  //  { title: "Sectores Presencia Personal", image: presenciaImage, route: "/presencia", permission: "view_presence" },
+  //  { title: "Mensajes SOS Visualización por Ubicación", image: smsDataImage, route: "/sms-data", permission: "view_sms" },
+  //  { title: "Temperatura", image: temperaturaImage, route: "/temperatura", permission: "view_temperature" },
+  {
+    title: "Dashboard de Temperatura",
+    image: dashboardTemperaturaImage,
+    route: "/dashboard-temperatura",
+    permission: "view_temperature_dashboard",
+  },
+  {
+    title: "Temperaturas Cámaras de Frío",
+    image: thermometerImage,
+    route: "/temperatura-camaras",
+    permission: "view_temperature_camaras",
+  },
+  {
+    title: "Inteligencia de Datos Temperatura",
+    image: descargadatostemp,
+    route: "/inteligencia-datos-temperatura",
+    permission: "view_temperature_data_intelligence",
+  },
+  
+  /*{
+    title: "Puertas Status Cierre / Apertura",
+    image: doorStatusImage,
+    route: "/door-status-matrix",
+    permission: "view_door_status",
+  },*/
+  //  { title: "Datos Análisis Forense", image: dataIntelligenceImage, route: "/inteligencia-de-datos", permission: "view_data_intelligence" },
+  //  { title: "Parametrización", image: configurationImage, route: "/configuracion", permission: "view_configuration" },
+
+  /*
+  {
+    title: "Interior Ubicación en Tiempo Real",
+    image: ubicaciontiemporealinteriorImage,
+    route: "/ubicaciones-interior",
+    permission: "view_interior",
+  },
+  {
+    title: "Interior Búsqueda Histórica Ubicación",
+    image: personSearchImage,
+    route: "/busqueda-entradas-persona",
+    permission: "search_interior",
+  },
+  {
+    title: "Exterior Ubicación Tiempo Real",
+    image: interiorLocationsImage,
+    route: "/last-known-position",
+    permission: "view_exterior",
+  },
+  {
+    title: "Exterior Búsqueda Histórica Ubicación",
+    image: historicalMovementsImage,
+    route: "/consulta-historica-movimientos",
+    permission: "search_exterior",
+  },
+ 
+  {
+    title: "Análisis de Deshielo",
+    image: frostIcon,
+    route: "/analisis-deshielo",
+    permission: "view_defrost_analysis",
+  } */,
+  {
+    title: "Dashboard Electrico",
+    image: dashboard_electricImage,
+    route: "/dashboard-electrico",
+    permission: "view_temperature_data_intelligence",
+  },
+  {
+    title: "Análisis de Temperatura y Potencia",
+    image: thermo_electricImage,
+    route: "/analisis-temperatura-potencia",
+    permission: "view_temperature_data_intelligence",
+  },
+  {
+    title: "Consumo Electrico",
+    image: consumoelectrico_electricImage,
+    route: "/consumo-electrico",
+    permission: "view_temperature_data_intelligence",
+  },
+  {
+    title: "Consumo Total por Dia",
+    image: consumototaldiario_electricImage,
+    route: "/consumo-total-diario",
+    permission: "view_temperature_data_intelligence",
+  },
+  {
+    title: "Consumo Total por Mes",
+    image: consumototalmes_electricImage,
+    route: "/consumo-total-mensual",
+    permission: "view_temperature_data_intelligence",
+  },
+  {
+    title: "Consumo Total por Año",
+    image: consumototalano_electricImage,
+    route: "/consumo-total-anual",
+    permission: "view_temperature_data_intelligence",
+  },
+  {
+    title: "Parámetros Temperatura Cámaras",
+    image: paramTempIcon,
+    route: "/parametro-temp-camaras",
+    permission: "view_temp_params",
+  }
+  /*{,
+  {
+    title: "Registrar Usuario",
+    image: userRegistrationImage,
+    route: "/register-user",
+    permission: "create_users",
+  }*/
+];
+
+const SelectRoutine = () => {
+  const navigate = useNavigate();
+  const [userPermissions, setUserPermissions] = useState([]);
+
+  useEffect(() => {
+    const token = localStorage.getItem("token");
+    if (token) {
+      const decodedToken = jwt.decode(token);
+      setUserPermissions(decodedToken.permissions.split(","));
+    }
+  }, []);
+
+  const handleCardClick = (routine) => {
+    if (userPermissions.includes(routine.permission)) {
+      navigate(routine.route, {
+        state: { title: routine.title, image: routine.image },
+      });
+    } else {
+      alert("No tienes permiso para acceder a esta rutina");
+    }
+  };
+
+  const formatTitle = (title) => {
+    const parts = title.split(":");
+    if (parts.length > 1) {
+      return (
+        <>
+          <span className="routine-title-part">{parts[0].trim()}</span>
+          <span className="routine-title-part">{parts[1].trim()}</span>
+        </>
+      );
+    }
+    return <span className="routine-title-part">{title}</span>;
+  };
+
+  return (
+    <div className="select-routine">
+      <Header title="Dashboard TNS Track" className="header-title" />
+      <div className="routine-cards">
+        {routines.map((routine, index) => (
+          <div
+            className="routine-card"
+            key={index}
+            onClick={() => handleCardClick(routine)}
+          >
+            <img
+              src={routine.image}
+              alt={routine.title}
+              className="routine-image"
+            />
+            <div className="routine-content">
+              <h3 className="routine-title">{formatTitle(routine.title)}</h3>
+              <div className="routine-button-container">
+                <button className="routine-button">Ir a la App</button>
+              </div>
+            </div>
+          </div>
+        ))}
+      </div>
+      <button className="back-button" onClick={() => navigate("/")}>
+        Volver a la Página Principal
+      </button>
+    </div>
+  );
+};
+export default SelectRoutine;