<<<<<<< HEAD
const databaseService = require("../services/database-service");
const { ValidationError } = require("../utils/errors");

class tel_ConfigController {
  async getSystemParameters(req, res, next) {
    try {
      // Ejecutar una consulta SQL para seleccionar todos los registros de la tabla 'configuracion'
      const [results] = await databaseService.pool.query("SELECT * FROM configuracion");

      // Enviar los resultados de la consulta como una respuesta JSON
      res.json(results);
    } catch (error) {
      // Registrar cualquier error que ocurra durante la ejecución de la consulta
      console.error("Error fetching configuration:", error);

      // Enviar una respuesta de error 500 (Internal Server Error) con un mensaje de error
      res.status(500).send("Server Error");
    }
  }

  async updateSystemParameters(req, res, next) {
    // Obtener las configuraciones del cuerpo de la solicitud
    const configuraciones = req.body;

    try {
      // Vaciar la tabla 'configuracion' antes de insertar nuevas configuraciones
      await databaseService.pool.query("TRUNCATE TABLE configuracion");

      // Insertar cada configuración en la tabla 'configuracion'
      for (const config of configuraciones) {
        await databaseService.pool.query(
          "INSERT INTO configuracion (beacon_id, min_tiempo_permanencia, max_tiempo_permanencia, umbral_verde, umbral_amarillo, umbral_rojo) VALUES (?, ?, ?, ?, ?, ?)",
          [
            config.beacon_id,
            config.min_tiempo_permanencia,
            config.max_tiempo_permanencia,
            config.umbral_verde,
            config.umbral_amarillo,
            config.umbral_rojo,
          ]
        );
      }

      // Enviar una respuesta de éxito
      res.sendStatus(200);
    } catch (error) {
      // Registrar cualquier error que ocurra durante la actualización de la configuración
      console.error("Error updating configuration:", error);

      // Enviar una respuesta de error 500 (Internal Server Error) con un mensaje de error
      res.status(500).send("Server Error");
    }
  }

  async configurarBeacon(req, res, next) {
    try {
      // Obtener el beaconID de los parámetros de la URL
      const { beaconID } = req.params;

      // Ejecutar una consulta SQL para seleccionar los registros de la tabla 'configuracion' donde el beaconID coincida
      const [results] = await databaseService.pool.query(
        "SELECT * FROM configuracion WHERE beacon_id = ?",
        [beaconID]
      );

      // Enviar los resultados de la consulta como una respuesta JSON
      res.json(results);
    } catch (error) {
      // Registrar cualquier error que ocurra durante la ejecución de la consulta
      console.error("Error fetching configuration:", error);

      // Enviar una respuesta de error 500 (Internal Server Error) con un mensaje de error
      res.status(500).send("Server Error");
    }
  }

  async getConfigTemperaturaUmbral(req, res, next) {
    try {
      console.log("Accediendo a getConfigTemperaturaUmbral"); // Log para debug
      const [results] = await databaseService.pool.query(
        "SELECT * FROM parametrizaciones WHERE param_id IN (7, 8)"
      );
      console.log("Resultados:", results); // Log para debug
      return res.status(200).json(results);
    } catch (error) {
      console.error("Error fetching temperature thresholds:", error);
      return res.status(500).json({
        error: "Error fetching temperature thresholds",
        details: error.message,
      });
    }
  }

  async setConfigTemperaturaUmbral(req, res, next) {
    const params = req.body;
    try {
      for (const param of params) {
        await databaseService.pool.query(
          "UPDATE parametrizaciones SET minimo = ?, maximo = ? WHERE param_id = ?",
          [param.minimo, param.maximo, param.param_id]
        );
      }
      res.sendStatus(200);
    } catch (error) {
      console.error("Error updating temperature thresholds:", error);
      res.status(500).send("Server Error");
    }
  }

  async getConfigUmbrales(req, res, next) {
    try {
      // Ejecutar una consulta SQL para seleccionar el primer registro de la tabla 'umbrales'
      const [results] = await databaseService.pool.query("SELECT * FROM configuracion LIMIT 1");

      // Enviar el primer resultado de la consulta como una respuesta JSON
      res.json(results[0]);
    } catch (error) {
      // Registrar cualquier error que ocurra durante la ejecución de la consulta
      console.error("Error fetching thresholds:", error);

      // Enviar una respuesta de error 500 (Internal Server Error) con un mensaje de error
      res.status(500).send("Server Error");
    }
  }

  async setConfigUmbrales(req, res, next) {
    // Extraer los umbrales del cuerpo de la solicitud
    const { umbral_verde, umbral_amarillo, umbral_rojo } = req.body;
    try {
      // Vaciar la tabla 'umbrales' antes de insertar nuevos umbrales
      await databaseService.pool.query("TRUNCATE TABLE configuracion");

      // Insertar los nuevos umbrales en la tabla 'umbrales'
      await databaseService.pool.query(
        "INSERT INTO umbrales (umbral_verde, umbral_amarillo, umbral_rojo) VALUES (?, ?, ?)",
        [umbral_verde, umbral_amarillo, umbral_rojo]
      );

      // Enviar una respuesta de éxito
      res.sendStatus(200);
    } catch (error) {
      // Registrar cualquier error que ocurra durante la actualización de los umbrales
      console.error("Error updating thresholds:", error);

      // Enviar una respuesta de error 500 (Internal Server Error) con un mensaje de error
      res.status(500).send("Server Error");
    }
  }
}
module.exports = new tel_ConfigController();
=======
const databaseService = require("../services/database-service");
const { ValidationError } = require("../utils/errors");

class tel_ConfigController {
  async getSystemParameters(req, res, next) {
    try {
      // Ejecutar una consulta SQL para seleccionar todos los registros de la tabla 'configuracion'
      const [results] = await databaseService.pool.query(
        "SELECT * FROM configuracion"
      );

      // Enviar los resultados de la consulta como una respuesta JSON
      res.json(results);
    } catch (error) {
      // Registrar cualquier error que ocurra durante la ejecución de la consulta
      console.error("Error fetching configuration:", error);

      // Enviar una respuesta de error 500 (Internal Server Error) con un mensaje de error
      res.status(500).send("Server Error");
    }
  }

  async updateSystemParameters(req, res, next) {
    // Obtener las configuraciones del cuerpo de la solicitud
    const configuraciones = req.body;

    try {
      // Vaciar la tabla 'configuracion' antes de insertar nuevas configuraciones
      await databaseService.pool.query("TRUNCATE TABLE configuracion");

      // Insertar cada configuración en la tabla 'configuracion'
      for (const config of configuraciones) {
        await databaseService.pool.query(
          "INSERT INTO configuracion (beacon_id, min_tiempo_permanencia, max_tiempo_permanencia, umbral_verde, umbral_amarillo, umbral_rojo) VALUES (?, ?, ?, ?, ?, ?)",
          [
            config.beacon_id,
            config.min_tiempo_permanencia,
            config.max_tiempo_permanencia,
            config.umbral_verde,
            config.umbral_amarillo,
            config.umbral_rojo,
          ]
        );
      }

      // Enviar una respuesta de éxito
      res.sendStatus(200);
    } catch (error) {
      // Registrar cualquier error que ocurra durante la actualización de la configuración
      console.error("Error updating configuration:", error);

      // Enviar una respuesta de error 500 (Internal Server Error) con un mensaje de error
      res.status(500).send("Server Error");
    }
  }

  async configurarBeacon(req, res, next) {
    try {
      // Obtener el beaconID de los parámetros de la URL
      const { beaconID } = req.params;

      // Ejecutar una consulta SQL para seleccionar los registros de la tabla 'configuracion' donde el beaconID coincida
      const [results] = await databaseService.pool.query(
        "SELECT * FROM configuracion WHERE beacon_id = ?",
        [beaconID]
      );

      // Enviar los resultados de la consulta como una respuesta JSON
      res.json(results);
    } catch (error) {
      // Registrar cualquier error que ocurra durante la ejecución de la consulta
      console.error("Error fetching configuration:", error);

      // Enviar una respuesta de error 500 (Internal Server Error) con un mensaje de error
      res.status(500).send("Server Error");
    }
  }

  async getConfigTemperaturaUmbral(req, res, next) {
    try {
      console.log("Accediendo a getConfigTemperaturaUmbral"); // Log para debug
      const [results] = await databaseService.pool.query(
        "SELECT * FROM parametrizaciones WHERE param_id IN (7, 8)"
      );
      console.log("Resultados:", results); // Log para debug
      return res.status(200).json(results);
    } catch (error) {
      console.error("Error fetching temperature thresholds:", error);
      return res.status(500).json({
        error: "Error fetching temperature thresholds",
        details: error.message,
      });
    }
  }

  async setConfigTemperaturaUmbral(req, res, next) {
    const params = req.body;
    try {
      for (const param of params) {
        await databaseService.pool.query(
          "UPDATE parametrizaciones SET minimo = ?, maximo = ? WHERE param_id = ?",
          [param.minimo, param.maximo, param.param_id]
        );
      }
      res.sendStatus(200);
    } catch (error) {
      console.error("Error updating temperature thresholds:", error);
      res.status(500).send("Server Error");
    }
  }

  async getConfigUmbrales(req, res, next) {
    try {
      // Ejecutar una consulta SQL para seleccionar el primer registro de la tabla 'umbrales'
      const [results] = await databaseService.pool.query(
        "SELECT * FROM configuracion LIMIT 1"
      );

      // Enviar el primer resultado de la consulta como una respuesta JSON
      res.json(results[0]);
    } catch (error) {
      // Registrar cualquier error que ocurra durante la ejecución de la consulta
      console.error("Error fetching thresholds:", error);

      // Enviar una respuesta de error 500 (Internal Server Error) con un mensaje de error
      res.status(500).send("Server Error");
    }
  }

  async setConfigUmbrales(req, res, next) {
    // Extraer los umbrales del cuerpo de la solicitud
    const { umbral_verde, umbral_amarillo, umbral_rojo } = req.body;
    try {
      // Vaciar la tabla 'umbrales' antes de insertar nuevos umbrales
      await databaseService.pool.query("TRUNCATE TABLE configuracion");

      // Insertar los nuevos umbrales en la tabla 'umbrales'
      await databaseService.pool.query(
        "INSERT INTO umbrales (umbral_verde, umbral_amarillo, umbral_rojo) VALUES (?, ?, ?)",
        [umbral_verde, umbral_amarillo, umbral_rojo]
      );

      // Enviar una respuesta de éxito
      res.sendStatus(200);
    } catch (error) {
      // Registrar cualquier error que ocurra durante la actualización de los umbrales
      console.error("Error updating thresholds:", error);

      // Enviar una respuesta de error 500 (Internal Server Error) con un mensaje de error
      res.status(500).send("Server Error");
    }
  }
}
module.exports = new tel_ConfigController();
>>>>>>> c21f6b7e
<|MERGE_RESOLUTION|>--- conflicted
+++ resolved
@@ -1,307 +1,150 @@
-<<<<<<< HEAD
-const databaseService = require("../services/database-service");
-const { ValidationError } = require("../utils/errors");
-
-class tel_ConfigController {
-  async getSystemParameters(req, res, next) {
-    try {
-      // Ejecutar una consulta SQL para seleccionar todos los registros de la tabla 'configuracion'
-      const [results] = await databaseService.pool.query("SELECT * FROM configuracion");
-
-      // Enviar los resultados de la consulta como una respuesta JSON
-      res.json(results);
-    } catch (error) {
-      // Registrar cualquier error que ocurra durante la ejecución de la consulta
-      console.error("Error fetching configuration:", error);
-
-      // Enviar una respuesta de error 500 (Internal Server Error) con un mensaje de error
-      res.status(500).send("Server Error");
-    }
-  }
-
-  async updateSystemParameters(req, res, next) {
-    // Obtener las configuraciones del cuerpo de la solicitud
-    const configuraciones = req.body;
-
-    try {
-      // Vaciar la tabla 'configuracion' antes de insertar nuevas configuraciones
-      await databaseService.pool.query("TRUNCATE TABLE configuracion");
-
-      // Insertar cada configuración en la tabla 'configuracion'
-      for (const config of configuraciones) {
-        await databaseService.pool.query(
-          "INSERT INTO configuracion (beacon_id, min_tiempo_permanencia, max_tiempo_permanencia, umbral_verde, umbral_amarillo, umbral_rojo) VALUES (?, ?, ?, ?, ?, ?)",
-          [
-            config.beacon_id,
-            config.min_tiempo_permanencia,
-            config.max_tiempo_permanencia,
-            config.umbral_verde,
-            config.umbral_amarillo,
-            config.umbral_rojo,
-          ]
-        );
-      }
-
-      // Enviar una respuesta de éxito
-      res.sendStatus(200);
-    } catch (error) {
-      // Registrar cualquier error que ocurra durante la actualización de la configuración
-      console.error("Error updating configuration:", error);
-
-      // Enviar una respuesta de error 500 (Internal Server Error) con un mensaje de error
-      res.status(500).send("Server Error");
-    }
-  }
-
-  async configurarBeacon(req, res, next) {
-    try {
-      // Obtener el beaconID de los parámetros de la URL
-      const { beaconID } = req.params;
-
-      // Ejecutar una consulta SQL para seleccionar los registros de la tabla 'configuracion' donde el beaconID coincida
-      const [results] = await databaseService.pool.query(
-        "SELECT * FROM configuracion WHERE beacon_id = ?",
-        [beaconID]
-      );
-
-      // Enviar los resultados de la consulta como una respuesta JSON
-      res.json(results);
-    } catch (error) {
-      // Registrar cualquier error que ocurra durante la ejecución de la consulta
-      console.error("Error fetching configuration:", error);
-
-      // Enviar una respuesta de error 500 (Internal Server Error) con un mensaje de error
-      res.status(500).send("Server Error");
-    }
-  }
-
-  async getConfigTemperaturaUmbral(req, res, next) {
-    try {
-      console.log("Accediendo a getConfigTemperaturaUmbral"); // Log para debug
-      const [results] = await databaseService.pool.query(
-        "SELECT * FROM parametrizaciones WHERE param_id IN (7, 8)"
-      );
-      console.log("Resultados:", results); // Log para debug
-      return res.status(200).json(results);
-    } catch (error) {
-      console.error("Error fetching temperature thresholds:", error);
-      return res.status(500).json({
-        error: "Error fetching temperature thresholds",
-        details: error.message,
-      });
-    }
-  }
-
-  async setConfigTemperaturaUmbral(req, res, next) {
-    const params = req.body;
-    try {
-      for (const param of params) {
-        await databaseService.pool.query(
-          "UPDATE parametrizaciones SET minimo = ?, maximo = ? WHERE param_id = ?",
-          [param.minimo, param.maximo, param.param_id]
-        );
-      }
-      res.sendStatus(200);
-    } catch (error) {
-      console.error("Error updating temperature thresholds:", error);
-      res.status(500).send("Server Error");
-    }
-  }
-
-  async getConfigUmbrales(req, res, next) {
-    try {
-      // Ejecutar una consulta SQL para seleccionar el primer registro de la tabla 'umbrales'
-      const [results] = await databaseService.pool.query("SELECT * FROM configuracion LIMIT 1");
-
-      // Enviar el primer resultado de la consulta como una respuesta JSON
-      res.json(results[0]);
-    } catch (error) {
-      // Registrar cualquier error que ocurra durante la ejecución de la consulta
-      console.error("Error fetching thresholds:", error);
-
-      // Enviar una respuesta de error 500 (Internal Server Error) con un mensaje de error
-      res.status(500).send("Server Error");
-    }
-  }
-
-  async setConfigUmbrales(req, res, next) {
-    // Extraer los umbrales del cuerpo de la solicitud
-    const { umbral_verde, umbral_amarillo, umbral_rojo } = req.body;
-    try {
-      // Vaciar la tabla 'umbrales' antes de insertar nuevos umbrales
-      await databaseService.pool.query("TRUNCATE TABLE configuracion");
-
-      // Insertar los nuevos umbrales en la tabla 'umbrales'
-      await databaseService.pool.query(
-        "INSERT INTO umbrales (umbral_verde, umbral_amarillo, umbral_rojo) VALUES (?, ?, ?)",
-        [umbral_verde, umbral_amarillo, umbral_rojo]
-      );
-
-      // Enviar una respuesta de éxito
-      res.sendStatus(200);
-    } catch (error) {
-      // Registrar cualquier error que ocurra durante la actualización de los umbrales
-      console.error("Error updating thresholds:", error);
-
-      // Enviar una respuesta de error 500 (Internal Server Error) con un mensaje de error
-      res.status(500).send("Server Error");
-    }
-  }
-}
-module.exports = new tel_ConfigController();
-=======
-const databaseService = require("../services/database-service");
-const { ValidationError } = require("../utils/errors");
-
-class tel_ConfigController {
-  async getSystemParameters(req, res, next) {
-    try {
-      // Ejecutar una consulta SQL para seleccionar todos los registros de la tabla 'configuracion'
-      const [results] = await databaseService.pool.query(
-        "SELECT * FROM configuracion"
-      );
-
-      // Enviar los resultados de la consulta como una respuesta JSON
-      res.json(results);
-    } catch (error) {
-      // Registrar cualquier error que ocurra durante la ejecución de la consulta
-      console.error("Error fetching configuration:", error);
-
-      // Enviar una respuesta de error 500 (Internal Server Error) con un mensaje de error
-      res.status(500).send("Server Error");
-    }
-  }
-
-  async updateSystemParameters(req, res, next) {
-    // Obtener las configuraciones del cuerpo de la solicitud
-    const configuraciones = req.body;
-
-    try {
-      // Vaciar la tabla 'configuracion' antes de insertar nuevas configuraciones
-      await databaseService.pool.query("TRUNCATE TABLE configuracion");
-
-      // Insertar cada configuración en la tabla 'configuracion'
-      for (const config of configuraciones) {
-        await databaseService.pool.query(
-          "INSERT INTO configuracion (beacon_id, min_tiempo_permanencia, max_tiempo_permanencia, umbral_verde, umbral_amarillo, umbral_rojo) VALUES (?, ?, ?, ?, ?, ?)",
-          [
-            config.beacon_id,
-            config.min_tiempo_permanencia,
-            config.max_tiempo_permanencia,
-            config.umbral_verde,
-            config.umbral_amarillo,
-            config.umbral_rojo,
-          ]
-        );
-      }
-
-      // Enviar una respuesta de éxito
-      res.sendStatus(200);
-    } catch (error) {
-      // Registrar cualquier error que ocurra durante la actualización de la configuración
-      console.error("Error updating configuration:", error);
-
-      // Enviar una respuesta de error 500 (Internal Server Error) con un mensaje de error
-      res.status(500).send("Server Error");
-    }
-  }
-
-  async configurarBeacon(req, res, next) {
-    try {
-      // Obtener el beaconID de los parámetros de la URL
-      const { beaconID } = req.params;
-
-      // Ejecutar una consulta SQL para seleccionar los registros de la tabla 'configuracion' donde el beaconID coincida
-      const [results] = await databaseService.pool.query(
-        "SELECT * FROM configuracion WHERE beacon_id = ?",
-        [beaconID]
-      );
-
-      // Enviar los resultados de la consulta como una respuesta JSON
-      res.json(results);
-    } catch (error) {
-      // Registrar cualquier error que ocurra durante la ejecución de la consulta
-      console.error("Error fetching configuration:", error);
-
-      // Enviar una respuesta de error 500 (Internal Server Error) con un mensaje de error
-      res.status(500).send("Server Error");
-    }
-  }
-
-  async getConfigTemperaturaUmbral(req, res, next) {
-    try {
-      console.log("Accediendo a getConfigTemperaturaUmbral"); // Log para debug
-      const [results] = await databaseService.pool.query(
-        "SELECT * FROM parametrizaciones WHERE param_id IN (7, 8)"
-      );
-      console.log("Resultados:", results); // Log para debug
-      return res.status(200).json(results);
-    } catch (error) {
-      console.error("Error fetching temperature thresholds:", error);
-      return res.status(500).json({
-        error: "Error fetching temperature thresholds",
-        details: error.message,
-      });
-    }
-  }
-
-  async setConfigTemperaturaUmbral(req, res, next) {
-    const params = req.body;
-    try {
-      for (const param of params) {
-        await databaseService.pool.query(
-          "UPDATE parametrizaciones SET minimo = ?, maximo = ? WHERE param_id = ?",
-          [param.minimo, param.maximo, param.param_id]
-        );
-      }
-      res.sendStatus(200);
-    } catch (error) {
-      console.error("Error updating temperature thresholds:", error);
-      res.status(500).send("Server Error");
-    }
-  }
-
-  async getConfigUmbrales(req, res, next) {
-    try {
-      // Ejecutar una consulta SQL para seleccionar el primer registro de la tabla 'umbrales'
-      const [results] = await databaseService.pool.query(
-        "SELECT * FROM configuracion LIMIT 1"
-      );
-
-      // Enviar el primer resultado de la consulta como una respuesta JSON
-      res.json(results[0]);
-    } catch (error) {
-      // Registrar cualquier error que ocurra durante la ejecución de la consulta
-      console.error("Error fetching thresholds:", error);
-
-      // Enviar una respuesta de error 500 (Internal Server Error) con un mensaje de error
-      res.status(500).send("Server Error");
-    }
-  }
-
-  async setConfigUmbrales(req, res, next) {
-    // Extraer los umbrales del cuerpo de la solicitud
-    const { umbral_verde, umbral_amarillo, umbral_rojo } = req.body;
-    try {
-      // Vaciar la tabla 'umbrales' antes de insertar nuevos umbrales
-      await databaseService.pool.query("TRUNCATE TABLE configuracion");
-
-      // Insertar los nuevos umbrales en la tabla 'umbrales'
-      await databaseService.pool.query(
-        "INSERT INTO umbrales (umbral_verde, umbral_amarillo, umbral_rojo) VALUES (?, ?, ?)",
-        [umbral_verde, umbral_amarillo, umbral_rojo]
-      );
-
-      // Enviar una respuesta de éxito
-      res.sendStatus(200);
-    } catch (error) {
-      // Registrar cualquier error que ocurra durante la actualización de los umbrales
-      console.error("Error updating thresholds:", error);
-
-      // Enviar una respuesta de error 500 (Internal Server Error) con un mensaje de error
-      res.status(500).send("Server Error");
-    }
-  }
-}
-module.exports = new tel_ConfigController();
->>>>>>> c21f6b7e
+const databaseService = require("../services/database-service");
+const { ValidationError } = require("../utils/errors");
+
+class tel_ConfigController {
+  async getSystemParameters(req, res, next) {
+    try {
+      // Ejecutar una consulta SQL para seleccionar todos los registros de la tabla 'configuracion'
+      const [results] = await databaseService.pool.query("SELECT * FROM configuracion");
+
+      // Enviar los resultados de la consulta como una respuesta JSON
+      res.json(results);
+    } catch (error) {
+      // Registrar cualquier error que ocurra durante la ejecución de la consulta
+      console.error("Error fetching configuration:", error);
+
+      // Enviar una respuesta de error 500 (Internal Server Error) con un mensaje de error
+      res.status(500).send("Server Error");
+    }
+  }
+
+  async updateSystemParameters(req, res, next) {
+    // Obtener las configuraciones del cuerpo de la solicitud
+    const configuraciones = req.body;
+
+    try {
+      // Vaciar la tabla 'configuracion' antes de insertar nuevas configuraciones
+      await databaseService.pool.query("TRUNCATE TABLE configuracion");
+
+      // Insertar cada configuración en la tabla 'configuracion'
+      for (const config of configuraciones) {
+        await databaseService.pool.query(
+          "INSERT INTO configuracion (beacon_id, min_tiempo_permanencia, max_tiempo_permanencia, umbral_verde, umbral_amarillo, umbral_rojo) VALUES (?, ?, ?, ?, ?, ?)",
+          [
+            config.beacon_id,
+            config.min_tiempo_permanencia,
+            config.max_tiempo_permanencia,
+            config.umbral_verde,
+            config.umbral_amarillo,
+            config.umbral_rojo,
+          ]
+        );
+      }
+
+      // Enviar una respuesta de éxito
+      res.sendStatus(200);
+    } catch (error) {
+      // Registrar cualquier error que ocurra durante la actualización de la configuración
+      console.error("Error updating configuration:", error);
+
+      // Enviar una respuesta de error 500 (Internal Server Error) con un mensaje de error
+      res.status(500).send("Server Error");
+    }
+  }
+
+  async configurarBeacon(req, res, next) {
+    try {
+      // Obtener el beaconID de los parámetros de la URL
+      const { beaconID } = req.params;
+
+      // Ejecutar una consulta SQL para seleccionar los registros de la tabla 'configuracion' donde el beaconID coincida
+      const [results] = await databaseService.pool.query(
+        "SELECT * FROM configuracion WHERE beacon_id = ?",
+        [beaconID]
+      );
+
+      // Enviar los resultados de la consulta como una respuesta JSON
+      res.json(results);
+    } catch (error) {
+      // Registrar cualquier error que ocurra durante la ejecución de la consulta
+      console.error("Error fetching configuration:", error);
+
+      // Enviar una respuesta de error 500 (Internal Server Error) con un mensaje de error
+      res.status(500).send("Server Error");
+    }
+  }
+
+  async getConfigTemperaturaUmbral(req, res, next) {
+    try {
+      console.log("Accediendo a getConfigTemperaturaUmbral"); // Log para debug
+      const [results] = await databaseService.pool.query(
+        "SELECT * FROM parametrizaciones WHERE param_id IN (7, 8)"
+      );
+      console.log("Resultados:", results); // Log para debug
+      return res.status(200).json(results);
+    } catch (error) {
+      console.error("Error fetching temperature thresholds:", error);
+      return res.status(500).json({
+        error: "Error fetching temperature thresholds",
+        details: error.message,
+      });
+    }
+  }
+
+  async setConfigTemperaturaUmbral(req, res, next) {
+    const params = req.body;
+    try {
+      for (const param of params) {
+        await databaseService.pool.query(
+          "UPDATE parametrizaciones SET minimo = ?, maximo = ? WHERE param_id = ?",
+          [param.minimo, param.maximo, param.param_id]
+        );
+      }
+      res.sendStatus(200);
+    } catch (error) {
+      console.error("Error updating temperature thresholds:", error);
+      res.status(500).send("Server Error");
+    }
+  }
+
+  async getConfigUmbrales(req, res, next) {
+    try {
+      // Ejecutar una consulta SQL para seleccionar el primer registro de la tabla 'umbrales'
+      const [results] = await databaseService.pool.query("SELECT * FROM configuracion LIMIT 1");
+
+      // Enviar el primer resultado de la consulta como una respuesta JSON
+      res.json(results[0]);
+    } catch (error) {
+      // Registrar cualquier error que ocurra durante la ejecución de la consulta
+      console.error("Error fetching thresholds:", error);
+
+      // Enviar una respuesta de error 500 (Internal Server Error) con un mensaje de error
+      res.status(500).send("Server Error");
+    }
+  }
+
+  async setConfigUmbrales(req, res, next) {
+    // Extraer los umbrales del cuerpo de la solicitud
+    const { umbral_verde, umbral_amarillo, umbral_rojo } = req.body;
+    try {
+      // Vaciar la tabla 'umbrales' antes de insertar nuevos umbrales
+      await databaseService.pool.query("TRUNCATE TABLE configuracion");
+
+      // Insertar los nuevos umbrales en la tabla 'umbrales'
+      await databaseService.pool.query(
+        "INSERT INTO umbrales (umbral_verde, umbral_amarillo, umbral_rojo) VALUES (?, ?, ?)",
+        [umbral_verde, umbral_amarillo, umbral_rojo]
+      );
+
+      // Enviar una respuesta de éxito
+      res.sendStatus(200);
+    } catch (error) {
+      // Registrar cualquier error que ocurra durante la actualización de los umbrales
+      console.error("Error updating thresholds:", error);
+
+      // Enviar una respuesta de error 500 (Internal Server Error) con un mensaje de error
+      res.status(500).send("Server Error");
+    }
+  }
+}
+module.exports = new tel_ConfigController();