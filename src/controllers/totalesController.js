--- conflicted
+++ resolved
@@ -1,193 +1,133 @@
-// controllers/totalesController.js
-const databaseService = require("../services/database-service");
-const transformUtils = require("../utils/transformUtils");
-const { DateTime } = require("luxon");
-
-class TotalesController {
-  async getDailyTotalsByDevice(req, res, next) {
-    try {
-      const { date } = req.validatedDates;
-
-      const query = `
-                SELECT 
-                    dispo.ubicacion,
-                    tot.shelly_id,
-                    tot.hora_local,
-                    tot.fecha_actualizacion,
-                    tot.energia_activa_total,
-                    tot.costo_total, 
-                    SUM(tot.costo_total) OVER (
-                        PARTITION BY tot.shelly_id
-                        ORDER BY tot.hora_local
-                    ) AS costo_acumulado
-
-                FROM 
-                    sem_totales_hora AS tot
-                JOIN
-                    sem_dispositivos AS dispo
-                ON
-                    tot.shelly_id = dispo.shelly_id
-                WHERE 
-                    DATE(hora_local) = ?  
-                ORDER BY 
-                    tot.shelly_id,
-                    tot.hora_local;
-            `;
-
-      const [rows] = await databaseService.pool.query(query, [date]);
-
-      res.json(transformUtils.transformApiResponse(rows));
-    } catch (error) {
-      next(error);
-    }
-  }
-
-<<<<<<< HEAD
-  async getMonthlyTotalsByDevice(req, res, next) {
-    try {
-      const { date } = req.validatedDates;
-
-      const query = `
-=======
-    async getMonthlyTotalsByDevice(req, res, next) {
-        try {
-            const { date } = req.validatedDates;
-
-            const query = `
-                WITH LatestUpdate AS (
-                    SELECT MAX(fecha_actualizacion) as ultima_actualizacion
-                    FROM sem_totales_dia std
-                    WHERE YEAR(std.fecha_local) = YEAR(?) AND MONTH(std.fecha_local) = MONTH(?)
-                )
->>>>>>> 5d172fe4
-                SELECT 
-                    std.fecha_local,
-                    std.shelly_id,
-                    std.energia_activa_total,
-                    std.costo_total,
-                    std.precio_kwh_promedio,
-                    cur.nombre_ubicacion as ubicacion_nombre,
-                    sd.nombre as dispositivo_nombre,
-                    lu.ultima_actualizacion as fecha_actualizacion
-                FROM sem_totales_dia std
-                JOIN sem_dispositivos sd ON std.shelly_id = sd.shelly_id
-                JOIN catalogo_ubicaciones_reales cur ON sd.ubicacion = cur.idcatalogo_ubicaciones_reales
-                CROSS JOIN LatestUpdate lu
-                WHERE
-                    YEAR(std.fecha_local) = YEAR(?) AND MONTH(std.fecha_local) = MONTH(?)
-                ORDER BY
-                    std.fecha_local DESC, 
-                    cur.nombre_ubicacion, 
-                    sd.nombre
-            `;
-
-            const [rows] = await databaseService.pool.query(query, [date, date, date, date]);
-
-            res.json(transformUtils.transformApiResponse(rows));
-        } catch (error) {
-            next(error);
-        }
-    }
-
-
-
-    async getYearlyTotalsByDevice(req, res, next) {
-        try {
-            const { year } = req.validatedDates;
-
-            const query = `
-                SELECT 
-                    stm.id,
-                    stm.shelly_id,
-                    stm.año as anio,
-                    stm.mes,
-                    stm.energia_activa_total,
-                    stm.energia_reactiva_total,
-                    stm.potencia_maxima,
-                    stm.potencia_minima,
-                    stm.precio_kwh_promedio,
-                    stm.costo_total,
-                    stm.dias_con_datos,
-                    stm.horas_con_datos,
-                    stm.fecha_creacion,
-                    stm.fecha_actualizacion,
-                    cur.nombre_ubicacion as ubicacion_nombre,
-                    sd.nombre as dispositivo_nombre
-                FROM 
-                    sem_totales_mes stm
-                JOIN 
-                    sem_dispositivos sd ON stm.shelly_id = sd.shelly_id
-                JOIN 
-                    catalogo_ubicaciones_reales cur ON sd.ubicacion = cur.idcatalogo_ubicaciones_reales
-                WHERE 
-                    stm.año = ?
-                ORDER BY 
-                    stm.mes ASC, 
-                    cur.nombre_ubicacion,
-                    sd.nombre
-            `;
-
-<<<<<<< HEAD
-      const [rows] = await databaseService.pool.query(query, [date, date]);
-
-      res.json(transformUtils.transformApiResponse(rows));
-    } catch (error) {
-      next(error);
-    }
-  }
-
-  async getYearlyTotalsByDevice(req, res, next) {
-    try {
-      const { year } = req.validatedDates;
-
-      const query = `
-            SELECT 
-                stm.id,
-                stm.shelly_id,
-                stm.año as anio,
-                stm.mes,
-                stm.energia_activa_total,
-                stm.energia_reactiva_total,
-                stm.potencia_maxima,
-                stm.potencia_minima,
-                stm.precio_kwh_promedio,
-                stm.costo_total,
-                stm.dias_con_datos,
-                stm.horas_con_datos,
-                stm.fecha_creacion,
-                stm.fecha_actualizacion,
-                cur.nombre_ubicacion as ubicacion_nombre,
-                sd.nombre as dispositivo_nombre
-            FROM 
-                sem_totales_mes stm
-            JOIN 
-                sem_dispositivos sd ON stm.shelly_id = sd.shelly_id
-            JOIN 
-                catalogo_ubicaciones_reales cur ON sd.ubicacion = cur.idcatalogo_ubicaciones_reales
-            WHERE 
-                stm.año = ?
-            ORDER BY 
-                stm.mes, cur.nombre_ubicacion, sd.nombre
-        `;
-
-      const [rows] = await databaseService.pool.query(query, [parseInt(year)]);
-
-      res.json(transformUtils.transformApiResponse(rows));
-    } catch (error) {
-      next(error);
-    }
-  }
-=======
-            const [rows] = await databaseService.pool.query(query, [parseInt(year)]);
-
-            res.json(transformUtils.transformApiResponse(rows));
-        } catch (error) {
-            next(error);
-        }
-    }
-
-
->>>>>>> 5d172fe4
-}
-
+// controllers/totalesController.js
+const databaseService = require("../services/database-service");
+const transformUtils = require("../utils/transformUtils");
+const { DateTime } = require("luxon");
+
+class TotalesController {
+    async getDailyTotalsByDevice(req, res, next) {
+        try {
+            const { date } = req.validatedDates;
+
+            const query = `
+                SELECT 
+                    dispo.ubicacion,
+                    tot.shelly_id,
+                    tot.hora_local,
+                    tot.fecha_actualizacion,
+                    tot.energia_activa_total,
+                    tot.costo_total, 
+                    SUM(tot.costo_total) OVER (
+                        PARTITION BY tot.shelly_id
+                        ORDER BY tot.hora_local
+                    ) AS costo_acumulado
+
+                FROM 
+                    sem_totales_hora AS tot
+                JOIN
+                    sem_dispositivos AS dispo
+                ON
+                    tot.shelly_id = dispo.shelly_id
+                WHERE 
+                    DATE(hora_local) = ?  
+                ORDER BY 
+                    tot.shelly_id,
+                    tot.hora_local;
+            `;
+
+            const [rows] = await databaseService.pool.query(query, [date]);
+
+            res.json(transformUtils.transformApiResponse(rows));
+        } catch (error) {
+            next(error);
+        }
+    }
+
+    async getMonthlyTotalsByDevice(req, res, next) {
+        try {
+            const { date } = req.validatedDates;
+
+            const query = `
+                WITH LatestUpdate AS (
+                    SELECT MAX(fecha_actualizacion) as ultima_actualizacion
+                    FROM sem_totales_dia std
+                    WHERE YEAR(std.fecha_local) = YEAR(?) AND MONTH(std.fecha_local) = MONTH(?)
+                )
+                SELECT 
+                    std.fecha_local,
+                    std.shelly_id,
+                    std.energia_activa_total,
+                    std.costo_total,
+                    std.precio_kwh_promedio,
+                    cur.nombre_ubicacion as ubicacion_nombre,
+                    sd.nombre as dispositivo_nombre,
+                    lu.ultima_actualizacion as fecha_actualizacion
+                FROM sem_totales_dia std
+                JOIN sem_dispositivos sd ON std.shelly_id = sd.shelly_id
+                JOIN catalogo_ubicaciones_reales cur ON sd.ubicacion = cur.idcatalogo_ubicaciones_reales
+                CROSS JOIN LatestUpdate lu
+                WHERE
+                    YEAR(std.fecha_local) = YEAR(?) AND MONTH(std.fecha_local) = MONTH(?)
+                ORDER BY
+                    std.fecha_local DESC, 
+                    cur.nombre_ubicacion, 
+                    sd.nombre
+            `;
+
+            const [rows] = await databaseService.pool.query(query, [date, date, date, date]);
+
+            res.json(transformUtils.transformApiResponse(rows));
+        } catch (error) {
+            next(error);
+        }
+    }
+
+
+
+    async getYearlyTotalsByDevice(req, res, next) {
+        try {
+            const { year } = req.validatedDates;
+
+            const query = `
+                SELECT 
+                    stm.id,
+                    stm.shelly_id,
+                    stm.año as anio,
+                    stm.mes,
+                    stm.energia_activa_total,
+                    stm.energia_reactiva_total,
+                    stm.potencia_maxima,
+                    stm.potencia_minima,
+                    stm.precio_kwh_promedio,
+                    stm.costo_total,
+                    stm.dias_con_datos,
+                    stm.horas_con_datos,
+                    stm.fecha_creacion,
+                    stm.fecha_actualizacion,
+                    cur.nombre_ubicacion as ubicacion_nombre,
+                    sd.nombre as dispositivo_nombre
+                FROM 
+                    sem_totales_mes stm
+                JOIN 
+                    sem_dispositivos sd ON stm.shelly_id = sd.shelly_id
+                JOIN 
+                    catalogo_ubicaciones_reales cur ON sd.ubicacion = cur.idcatalogo_ubicaciones_reales
+                WHERE 
+                    stm.año = ?
+                ORDER BY 
+                    stm.mes ASC, 
+                    cur.nombre_ubicacion,
+                    sd.nombre
+            `;
+
+            const [rows] = await databaseService.pool.query(query, [parseInt(year)]);
+
+            res.json(transformUtils.transformApiResponse(rows));
+        } catch (error) {
+            next(error);
+        }
+    }
+
+
+}
+
 module.exports = new TotalesController();