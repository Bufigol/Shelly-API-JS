--- conflicted
+++ resolved
@@ -1,414 +1,193 @@
-<<<<<<< HEAD
-// config/config-loader.js
-const fs = require("fs");
-const path = require("path");
-
-class ConfigLoader {
-  constructor() {
-    this.config = {};
-    this.measurementConfig = {};
-    this.configPaths = {
-      api: "../jsons/api-credentials.json",
-      database: "../jsons/ddbb_produccion.json",
-      measurement: "../jsons/precios_energia.json",
-    };
-    this.cachedConfig = null;
-    this.lastLoadTime = null;
-    this.CACHE_DURATION = 5 * 60 * 1000; // 5 minutos en milisegundos
-
-    this.loadConfigurations();
-  }
-
-  loadConfigurations() {
-    try {
-      // Verificar si podemos usar la caché
-      if (this.isCacheValid()) {
-        return this.cachedConfig;
-      }
-
-      // Cargar configuración de API
-      const apiConfig = this.loadJsonFile(this.configPaths.api);
-
-      // Cargar configuración de base de datos
-      const dbConfig = this.loadJsonFile(this.configPaths.database);
-
-      // Cargar configuración de mediciones
-      const measurementConfig = this.loadJsonFile(this.configPaths.measurement);
-
-      // Parsear la URL JDBC
-      const dbDetails = this.parseJdbcUrl(dbConfig.url);
-
-      // Cargar configuración de Ubibot
-      const ubibotConfig = this.loadJsonFile("../jsons/ubibot_account_info.json");
-
-      // Combinar todas las configuraciones
-      this.config = {
-        api: apiConfig.shelly_cloud.api,
-        collection: {
-          interval: apiConfig.shelly_cloud.settings.collection_interval,
-          retryAttempts: 3,
-          retryDelay: 5000,
-        },
-        ubibot: {
-          accountKey: ubibotConfig.ACCOUNT_KEY,
-          tokenFile: ubibotConfig.TOKEN_FILE,
-          excludedChannels: ubibotConfig.EXCLUDED_CHANNELS,
-          collectionInterval: 600000, // Valor por defecto para el intervalo
-        },
-        database: {
-          host: dbDetails.host,
-          port: dbDetails.port,
-          database: dbDetails.database,
-          username: dbConfig.username,
-          password: dbConfig.password,
-          pool: dbConfig.pool,
-        },
-        measurement: {
-          precio_kwh: measurementConfig.precios_energia.precio_kwh.valor,
-          intervalos: {
-            medicion: 10, // segundos
-            max_desviacion: 2, // segundos
-            actualizacion: {
-              hora: measurementConfig.precios_energia.configuracion_calculo
-                .intervalo_actualizacion_promedios.hora,
-              dia: measurementConfig.precios_energia.configuracion_calculo
-                .intervalo_actualizacion_promedios.dia,
-              mes: measurementConfig.precios_energia.configuracion_calculo
-                .intervalo_actualizacion_promedios.mes,
-            },
-          },
-          calidad: {
-            umbral_minimo: 0.8, // 80% de lecturas válidas requeridas
-            max_intentos: 3, // Máximo número de reintentos
-            tiempo_espera: 5000, // Tiempo entre reintentos (ms)
-          },
-          zona_horaria:
-            measurementConfig.precios_energia.metadatos.zona_horaria,
-          proveedor:
-            measurementConfig.precios_energia.metadatos.proveedor_energia,
-          tipo_tarifa: measurementConfig.precios_energia.metadatos.tipo_tarifa,
-        },
-      };
-
-      this.validateConfig();
-
-      // Actualizar caché
-      this.cachedConfig = this.config;
-      this.lastLoadTime = Date.now();
-
-      console.log("✅ Configuración cargada correctamente");
-      return this.config;
-    } catch (error) {
-      throw new Error(`Error loading configuration: ${error.message}`);
-    }
-  }
-
-  loadJsonFile(filename) {
-    try {
-      const filePath = path.join(__dirname, filename);
-      const fileContent = fs.readFileSync(filePath, "utf8");
-      return JSON.parse(fileContent);
-    } catch (error) {
-      throw new Error(`Error loading ${filename}: ${error.message}`);
-    }
-  }
-
-  parseJdbcUrl(jdbcUrl) {
-    // Limpiar URL JDBC
-    const cleanUrl = jdbcUrl.replace("jdbc:", "");
-    const matches = cleanUrl.match(/mysql:\/\/([^:]+):(\d+)\/(.+)/);
-
-    if (!matches) {
-      throw new Error("Invalid JDBC URL format");
-    }
-
-    return {
-      host: matches[1],
-      port: parseInt(matches[2]),
-      database: matches[3],
-    };
-  }
-
-  validateConfig() {
-    // Validación de configuración de base de datos
-    const { database } = this.config;
-    if (
-      !database.host ||
-      !database.port ||
-      !database.database ||
-      !database.username
-    ) {
-      throw new Error("Missing required database configuration fields");
-    }
-
-    // Validación de configuración de API
-    const { api } = this.config;
-    if (!api.url || !api.device_id || !api.auth_key) {
-      throw new Error("Missing required API configuration fields");
-    }
-
-    // Validación de configuración de mediciones
-    const { measurement } = this.config;
-    if (!measurement.precio_kwh || !measurement.intervalos.medicion) {
-      throw new Error("Missing required measurement configuration fields");
-    }
-
-    const { ubibot } = this.config;
-    if (!ubibot.accountKey || !ubibot.tokenFile) {
-      throw new Error("Missing required Ubibot configuration fields");
-    }
-  }
-
-  isCacheValid() {
-    return (
-      this.cachedConfig &&
-      this.lastLoadTime &&
-      Date.now() - this.lastLoadTime < this.CACHE_DURATION
-    );
-  }
-
-  getConfig() {
-    return this.loadConfigurations();
-  }
-
-  // Método para recargar la configuración bajo demanda
-  reloadConfig() {
-    this.cachedConfig = null;
-    this.lastLoadTime = null;
-    return this.loadConfigurations();
-  }
-
-  // Método para obtener un valor específico de configuración
-  getValue(path) {
-    return path
-      .split(".")
-      .reduce((obj, key) => obj && obj[key], this.getConfig());
-  }
-
-  // Método para verificar si una configuración existe
-  hasConfig(path) {
-    return this.getValue(path) !== undefined;
-  }
-}
-
-module.exports = new ConfigLoader();
-=======
-// config/config-loader.js
-const fs = require("fs");
-const path = require("path");
-
-class ConfigLoader {
-  constructor() {
-    this.config = {};
-    this.measurementConfig = {};
-    this.configPaths = {
-      api: "../jsons/api-credentials.json",
-      database: "../jsons/database.json",
-      measurement: "../jsons/precios_energia.json",
-      jwt: "../jsons/jwt-config.json",
-    };
-    this.cachedConfig = null;
-    this.lastLoadTime = null;
-    this.CACHE_DURATION = 5 * 60 * 1000; // 5 minutos en milisegundos
-
-    this.loadConfigurations();
-  }
-
-  loadConfigurations() {
-    try {
-      // Verificar si podemos usar la caché
-      if (this.isCacheValid()) {
-        return this.cachedConfig;
-      }
-
-      // Cargar configuración de API
-      const apiConfig = this.loadJsonFile(this.configPaths.api);
-
-      // Cargar configuración de base de datos
-      const dbConfig = this.loadJsonFile(this.configPaths.database);
-
-      // Cargar configuración de mediciones
-      const measurementConfig = this.loadJsonFile(this.configPaths.measurement);
-
-      // Parsear la URL JDBC
-      const dbDetails = this.parseJdbcUrl(dbConfig.url);
-
-      // Cargar configuración de Ubibot
-      const ubibotConfig = this.loadJsonFile(
-        "../jsons/ubibot_account_info.json"
-      );
-
-      // Cargar configuración JWT (opcional)
-      let jwtConfig = {
-        jwt: { secret: process.env.JWT_SECRET || "default_secret_key" },
-      };
-      try {
-        jwtConfig = this.loadJsonFile(this.configPaths.jwt);
-      } catch (e) {
-        console.log("JWT config file not found, using default configuration");
-      }
-
-      // Combinar todas las configuraciones
-      this.config = {
-        api: apiConfig.shelly_cloud.api,
-        collection: {
-          interval: apiConfig.shelly_cloud.settings.collection_interval,
-          retryAttempts: 3,
-          retryDelay: 5000,
-        },
-        jwt: {
-          secret: jwtConfig.jwt.secret,
-          expiresIn: jwtConfig.jwt.expires_in || "1h",
-          issuer: jwtConfig.jwt.issuer || "tns-track",
-        },
-        ubibot: {
-          accountKey: ubibotConfig.ACCOUNT_KEY,
-          tokenFile: ubibotConfig.TOKEN_FILE,
-          excludedChannels: ubibotConfig.EXCLUDED_CHANNELS,
-          collectionInterval: 600000,
-        },
-        database: {
-          host: dbDetails.host,
-          port: dbDetails.port,
-          database: dbDetails.database,
-          username: dbConfig.username,
-          password: dbConfig.password,
-          pool: dbConfig.pool,
-        },
-        measurement: {
-          precio_kwh: measurementConfig.precios_energia.precio_kwh.valor,
-          intervalos: {
-            medicion: 10,
-            max_desviacion: 2,
-            actualizacion: {
-              hora: measurementConfig.precios_energia.configuracion_calculo
-                .intervalo_actualizacion_promedios.hora,
-              dia: measurementConfig.precios_energia.configuracion_calculo
-                .intervalo_actualizacion_promedios.dia,
-              mes: measurementConfig.precios_energia.configuracion_calculo
-                .intervalo_actualizacion_promedios.mes,
-            },
-          },
-          calidad: {
-            umbral_minimo: 0.8,
-            max_intentos: 3,
-            tiempo_espera: 5000,
-          },
-          zona_horaria:
-            measurementConfig.precios_energia.metadatos.zona_horaria,
-          proveedor:
-            measurementConfig.precios_energia.metadatos.proveedor_energia,
-          tipo_tarifa: measurementConfig.precios_energia.metadatos.tipo_tarifa,
-        },
-      };
-
-      this.validateConfig();
-
-      this.cachedConfig = this.config;
-      this.lastLoadTime = Date.now();
-
-      console.log("✅ Configuración cargada correctamente");
-      return this.config;
-    } catch (error) {
-      throw new Error(`Error loading configuration: ${error.message}`);
-    }
-  }
-
-  loadJsonFile(filename) {
-    try {
-      const filePath = path.join(__dirname, filename);
-      const fileContent = fs.readFileSync(filePath, "utf8");
-      return JSON.parse(fileContent);
-    } catch (error) {
-      throw new Error(`Error loading ${filename}: ${error.message}`);
-    }
-  }
-
-  parseJdbcUrl(jdbcUrl) {
-    const cleanUrl = jdbcUrl.replace("jdbc:", "");
-    const matches = cleanUrl.match(/mysql:\/\/([^:]+):(\d+)\/(.+)/);
-
-    if (!matches) {
-      throw new Error("Invalid JDBC URL format");
-    }
-
-    return {
-      host: matches[1],
-      port: parseInt(matches[2]),
-      database: matches[3],
-    };
-  }
-
-  validateConfig() {
-    // Validación de configuración de base de datos
-    const { database } = this.config;
-    if (
-      !database.host ||
-      !database.port ||
-      !database.database ||
-      !database.username
-    ) {
-      throw new Error("Missing required database configuration fields");
-    }
-
-    // Validación de configuración de API
-    const { api } = this.config;
-    if (!api.url || !api.device_id || !api.auth_key) {
-      throw new Error("Missing required API configuration fields");
-    }
-
-    // Validación de configuración de mediciones
-    const { measurement } = this.config;
-    if (!measurement.precio_kwh || !measurement.intervalos.medicion) {
-      throw new Error("Missing required measurement configuration fields");
-    }
-
-    const { ubibot } = this.config;
-    if (!ubibot.accountKey || !ubibot.tokenFile) {
-      throw new Error("Missing required Ubibot configuration fields");
-    }
-    const { jwt } = this.config;
-    if (!jwt?.secret) {
-      console.warn(
-        "WARNING: Using default JWT secret. This is not recommended for production."
-      );
-    }
-    if (!jwt?.expiresIn) {
-      console.warn("WARNING: Using default JWT expiration time (1h)");
-    }
-    if (!jwt?.issuer) {
-      console.warn("WARNING: Using default JWT issuer (tns-track)");
-    }
-  }
-
-  isCacheValid() {
-    return (
-      this.cachedConfig &&
-      this.lastLoadTime &&
-      Date.now() - this.lastLoadTime < this.CACHE_DURATION
-    );
-  }
-
-  getConfig() {
-    return this.loadConfigurations();
-  }
-
-  reloadConfig() {
-    this.cachedConfig = null;
-    this.lastLoadTime = null;
-    return this.loadConfigurations();
-  }
-
-  getValue(path) {
-    return path
-      .split(".")
-      .reduce((obj, key) => obj && obj[key], this.getConfig());
-  }
-
-  hasConfig(path) {
-    return this.getValue(path) !== undefined;
-  }
-}
-
-module.exports = new ConfigLoader();
->>>>>>> c21f6b7e
+// config/config-loader.js
+const fs = require("fs");
+const path = require("path");
+
+class ConfigLoader {
+  constructor() {
+    this.config = {};
+    this.measurementConfig = {};
+    this.configPaths = {
+      api: "../jsons/api-credentials.json",
+      database: "../jsons/database.json",
+      measurement: "../jsons/precios_energia.json",
+    };
+    this.cachedConfig = null;
+    this.lastLoadTime = null;
+    this.CACHE_DURATION = 5 * 60 * 1000; // 5 minutos en milisegundos
+
+    this.loadConfigurations();
+  }
+
+  loadConfigurations() {
+    try {
+      // Verificar si podemos usar la caché
+      if (this.isCacheValid()) {
+        return this.cachedConfig;
+      }
+
+      // Cargar configuración de API
+      const apiConfig = this.loadJsonFile(this.configPaths.api);
+
+      // Cargar configuración de base de datos
+      const dbConfig = this.loadJsonFile(this.configPaths.database);
+
+      // Cargar configuración de mediciones
+      const measurementConfig = this.loadJsonFile(this.configPaths.measurement);
+
+      // Parsear la URL JDBC
+      const dbDetails = this.parseJdbcUrl(dbConfig.url);
+
+      // Cargar configuración de Ubibot
+      const ubibotConfig = this.loadJsonFile("../jsons/ubibot_account_info.json");
+
+      // Combinar todas las configuraciones
+      this.config = {
+        api: apiConfig.shelly_cloud.api,
+        collection: {
+          interval: apiConfig.shelly_cloud.settings.collection_interval,
+          retryAttempts: 3,
+          retryDelay: 5000,
+        },
+        ubibot: {
+          accountKey: ubibotConfig.ACCOUNT_KEY,
+          tokenFile: ubibotConfig.TOKEN_FILE,
+          excludedChannels: ubibotConfig.EXCLUDED_CHANNELS,
+          collectionInterval: 600000, // Valor por defecto para el intervalo
+        },
+        database: {
+          host: dbDetails.host,
+          port: dbDetails.port,
+          database: dbDetails.database,
+          username: dbConfig.username,
+          password: dbConfig.password,
+          pool: dbConfig.pool,
+        },
+        measurement: {
+          precio_kwh: measurementConfig.precios_energia.precio_kwh.valor,
+          intervalos: {
+            medicion: 10, // segundos
+            max_desviacion: 2, // segundos
+            actualizacion: {
+              hora: measurementConfig.precios_energia.configuracion_calculo
+                .intervalo_actualizacion_promedios.hora,
+              dia: measurementConfig.precios_energia.configuracion_calculo
+                .intervalo_actualizacion_promedios.dia,
+              mes: measurementConfig.precios_energia.configuracion_calculo
+                .intervalo_actualizacion_promedios.mes,
+            },
+          },
+          calidad: {
+            umbral_minimo: 0.8, // 80% de lecturas válidas requeridas
+            max_intentos: 3, // Máximo número de reintentos
+            tiempo_espera: 5000, // Tiempo entre reintentos (ms)
+          },
+          zona_horaria:
+            measurementConfig.precios_energia.metadatos.zona_horaria,
+          proveedor:
+            measurementConfig.precios_energia.metadatos.proveedor_energia,
+          tipo_tarifa: measurementConfig.precios_energia.metadatos.tipo_tarifa,
+        },
+      };
+
+      this.validateConfig();
+
+      // Actualizar caché
+      this.cachedConfig = this.config;
+      this.lastLoadTime = Date.now();
+
+      console.log("✅ Configuración cargada correctamente");
+      return this.config;
+    } catch (error) {
+      throw new Error(`Error loading configuration: ${error.message}`);
+    }
+  }
+
+  loadJsonFile(filename) {
+    try {
+      const filePath = path.join(__dirname, filename);
+      const fileContent = fs.readFileSync(filePath, "utf8");
+      return JSON.parse(fileContent);
+    } catch (error) {
+      throw new Error(`Error loading ${filename}: ${error.message}`);
+    }
+  }
+
+  parseJdbcUrl(jdbcUrl) {
+    // Limpiar URL JDBC
+    const cleanUrl = jdbcUrl.replace("jdbc:", "");
+    const matches = cleanUrl.match(/mysql:\/\/([^:]+):(\d+)\/(.+)/);
+
+    if (!matches) {
+      throw new Error("Invalid JDBC URL format");
+    }
+
+    return {
+      host: matches[1],
+      port: parseInt(matches[2]),
+      database: matches[3],
+    };
+  }
+
+  validateConfig() {
+    // Validación de configuración de base de datos
+    const { database } = this.config;
+    if (
+      !database.host ||
+      !database.port ||
+      !database.database ||
+      !database.username
+    ) {
+      throw new Error("Missing required database configuration fields");
+    }
+
+    // Validación de configuración de API
+    const { api } = this.config;
+    if (!api.url || !api.device_id || !api.auth_key) {
+      throw new Error("Missing required API configuration fields");
+    }
+
+    // Validación de configuración de mediciones
+    const { measurement } = this.config;
+    if (!measurement.precio_kwh || !measurement.intervalos.medicion) {
+      throw new Error("Missing required measurement configuration fields");
+    }
+
+    const { ubibot } = this.config;
+    if (!ubibot.accountKey || !ubibot.tokenFile) {
+      throw new Error("Missing required Ubibot configuration fields");
+    }
+  }
+
+  isCacheValid() {
+    return (
+      this.cachedConfig &&
+      this.lastLoadTime &&
+      Date.now() - this.lastLoadTime < this.CACHE_DURATION
+    );
+  }
+
+  getConfig() {
+    return this.loadConfigurations();
+  }
+
+  // Método para recargar la configuración bajo demanda
+  reloadConfig() {
+    this.cachedConfig = null;
+    this.lastLoadTime = null;
+    return this.loadConfigurations();
+  }
+
+  // Método para obtener un valor específico de configuración
+  getValue(path) {
+    return path
+      .split(".")
+      .reduce((obj, key) => obj && obj[key], this.getConfig());
+  }
+
+  // Método para verificar si una configuración existe
+  hasConfig(path) {
+    return this.getValue(path) !== undefined;
+  }
+}
+
+module.exports = new ConfigLoader();