{
  "name": "shelly-javascript",
  "version": "1.0.0",
  "description": "Monitor de dispositivo Shelly",
  "main": "src/js/main.js",
  "scripts": {
    "start": "webpack serve --mode development",
    "start-server": "node server.js",
    "start-all": "concurrently \"npm run start\" \"npm run start-server\"",
    "build": "webpack",
    "clean": "rimraf dist",
    "install-deps": "npm install",
    "comenzar": "npm run clean && npm run install-deps && npm run build && npm run start-all"
  },
  "keywords": [
    "shelly",
    "api",
    "monitor"
  ],
  "author": "",
  "license": "ISC",
  "dependencies": {
    "@sendgrid/mail": "^8.1.4",
    "axios": "^1.7.9",
    "bcrypt": "^5.1.1",
    "buffer": "^6.0.3",
    "chart.js": "^4.4.7",
    "chartjs-adapter-date-fns": "^3.0.0",
    "core-js": "^3.40.0",
    "cors": "^2.8.5",
    "crypto-browserify": "^3.12.1",
    "date-fns": "^4.1.0",
    "dayjs": "^1.11.13",
    "express": "^4.21.2",
    "joi": "^17.13.3",
    "jsonwebtoken": "^9.0.2",
    "jwt-decode": "^4.0.0",
    "luxon": "^3.5.0",
    "mapbox-gl": "^3.9.3",
    "moment": "^2.30.1",
    "moment-timezone": "^0.5.46",
    "mysql2": "^3.12.0",
    "node-fetch": "^2.7.0",
    "node-schedule": "^2.1.1",
    "pdfkit": "^0.16.0",
    "prop-types": "^15.8.1",
    "quickchart-js": "^3.1.3",
    "react": "^19.0.0",
    "react-chartjs-2": "^5.3.0",
    "react-datepicker": "^7.6.0",
    "react-dom": "^19.0.0",
    "react-router": "^7.1.1",
    "react-router-dom": "^7.1.1",
    "react-toastify": "^11.0.3",
    "recharts": "^2.15.0",
    "serve": "^14.2.4",
    "socket.io-client": "^4.8.1",
    "stream-browserify": "^3.0.0",
    "styled-components": "^6.1.14",
    "twilio": "^5.4.2",
    "util": "^0.12.5",
    "vm-browserify": "^1.1.2"
  },
  "devDependencies": {
    "@babel/core": "^7.26.7",
    "@babel/preset-env": "^7.26.7",
    "@babel/preset-react": "^7.26.3",
    "babel-loader": "^9.2.1",
    "css-loader": "^7.1.2",
    "file-loader": "^6.2.0",
    "html-webpack-plugin": "^5.6.3",
    "process": "^0.11.10",
    "rimraf": "^6.0.1",
    "style-loader": "^4.0.0",
    "webpack": "^5.97.1",
    "webpack-cli": "^6.0.1",
    "webpack-dev-server": "^5.2.0"
  }
<<<<<<< HEAD
}
=======

  /**
   * Configures middleware for the application.
   *
   * Uses the `cors` middleware to allow cross-origin requests
   * from the specified origin. Uses the `express.json()` middleware
   * to parse JSON bodies. Serves files from the `dist` and `src`
   * directories. Configures Content Security Policy (CSP)
   * to prevent XSS attacks. Finally, logs all incoming requests.
   */
  setupMiddleware() {
    const corsOptions = {
      origin: ["http://localhost:3000", "http://localhost:8080"],
      credentials: true,
      methods: ["GET", "POST", "PUT", "DELETE", "OPTIONS"],
      allowedHeaders: ["Content-Type", "Authorization", "X-Requested-With"],
    };
    this.app.use(cors(corsOptions));
    this.app.use(express.json());

    this.app.use("/api", (req, res, next) => {
      res.header("Content-Type", "application/json");
      next();
    });

    // Servir archivos estáticos
    this.app.use(express.static(path.join(__dirname, "public")));
    this.app.use;

    // Configuración de CSP
    this.setupContentSecurityPolicy();

    // Logging middleware
    this.app.use((req, res, next) => {
      console.log(`${new Date().toISOString()} - ${req.method} ${req.url}`);
      next();
    });
  }

  /**
   * Configures the Content Security Policy (CSP) for the application.
   *
   * This sets the CSP headers to restrict resource loading:
   * - Allows default resources to be loaded only from the same origin.
   * - Permits fonts to be loaded from the same origin and data URIs.
   * - Allows scripts to be loaded from the same origin and permits inline scripts and eval.
   *
   * @private
   */

  setupContentSecurityPolicy() {
    this.app.use((req, res, next) => {
      res.setHeader(
        "Content-Security-Policy",
        "default-src 'self'; font-src 'self' data:; script-src 'self' 'unsafe-inline' 'unsafe-eval';"
      );
      next();
    });
  }

  /**
   * Configura las rutas del servidor
   *
   * El servidor tiene un endpoint status en /
   * y utiliza los siguientes módulos de rutas:
   *
   * - deviceRoutes
   * - configRoutes
   * - totalesRoutes
   * - analysisRoutes
   * - usuariosRoutes
   * - personalRoutes
   * - smsRoutes
   * - sectoresRoutes
   * - powerAnalysisRoutes
   * - gpsRoutes
   * - beaconsRoutes
   * - ubibotRoutes
   * - gpsDataRoutes
   *
   * @memberof Server
   */
  setupRoutes() {
    // Importar rutas
    const deviceRoutes = require("./src/routes/deviceRoutes");
    const configRoutes = require("./src/routes/configRoutes");
    const totalesRoutes = require("./src/routes/totalesRoutes");
    const analysisRoutes = require("./src/routes/analysisRoutes");
    const usuariosRoutes = require("./src/routes/usuariosRoutes");
    const personalRoutes = require("./src/routes/personalRoutes");
    const smsRoutes = require("./src/routes/smsRoutes");
    const sectoresRoutes = require("./src/routes/sectoresRoutes.js");
    const powerAnalysisRoutes = require("./src/routes/powerAnalysisRoutes");
    const gpsRoutes = require("./src/routes/gpsRoutes");
    const beaconsRoutes = require("./src/routes/beaconsRoutes");
    const ubibotRoutes = require("./src/routes/ubibotRoutes");
    const gpsDataRoutes = require("./src/routes/gpsDataRoutes");
    const blindSpotRoutes = require("./src/routes/blindSpotRoutes");

    // Primero configurar todas las rutas de la API
    this.app.use("/api/devices", deviceRoutes);
    this.app.use("/api/config", configRoutes);
    this.app.use("/api/totals", totalesRoutes);
    this.app.use("/api/analysis", analysisRoutes);
    this.app.use("/api/usuarios", usuariosRoutes);
    this.app.use("/api/personal", personalRoutes);
    this.app.use("/api/sms", smsRoutes);
    this.app.use("/api/sectores", sectoresRoutes);
    this.app.use("/api/powerAnalysis", powerAnalysisRoutes);
    this.app.use("/api/gps", gpsRoutes);
    this.app.use("/api/beacons", beaconsRoutes);
    this.app.use("/api/ubibot", ubibotRoutes);
    this.app.use("/api/blindspot", blindSpotRoutes);
    this.app.use("/gps-data", gpsDataRoutes);

    // Servir archivos estáticos después de las rutas de la API
    this.app.use(express.static(path.join(__dirname, "public")));

    // Ruta específica para la página principal
    this.app.get("/", (req, res) => {
      res.sendFile(path.join(__dirname, "public", "index.html"));
    });

    // Catch-all route para React Router debe ser lo último
    this.app.get("*", (req, res, next) => {
      // Si la petición es para la API, pasar al siguiente middleware
      if (req.url.startsWith("/api/")) {
        return next();
      }
      // Si no es una petición de API, enviar el index.html
      res.sendFile(path.join(__dirname, "public", "index.html"));
    });
  }

  /**
   * Sets up error handling for the server. This method is used to
   * install a middleware function that will catch any async errors
   * and send a 500 response with a JSON body containing an error
   * message and the original error message (if in development mode).
   * @see https://expressjs.com/en/guide/error-handling.html
   * @private
   */
  setupErrorHandling() {
    // Error handler for async errors
    this.app.use((err, req, res, next) => {
      console.error("Error:", err);
      res.status(500).json({
        error: "Internal server error",
        message:
          process.env.NODE_ENV === "development"
            ? err.message
            : "An unexpected error occurred",
      });
    });
  }

  /**
   * Wraps a route handler function to catch any async errors and call
   * `next(err)` with the error.
   *
   * @param {Function} fn - The route handler function to wrap.
   * @return {Function} A new route handler function that wraps the original
   *   one and catches any errors.
   */
  handleAsyncRoute(fn) {
    return (req, res, next) => {
      Promise.resolve(fn(req, res, next)).catch(next);
    };
  }

  /**
   * Returns an object with information about the current status of the server's services.
   *
   * @return {Object} Object with the following properties:
   * - collector: Object with information about the Shelly and Ubibot collectors.
   *   - shelly: Object with properties running (a boolean indicating if the collector is running) and stats (an object with collector statistics).
   *   - ubibot: Object with properties running (a boolean indicating if the collector is running) and stats (an object with collector statistics).
   * - database: Object with a single property connected (a boolean indicating if the database connection is established).
   * - energyAverages: Object with a single property initialized (a boolean indicating if the energy averages service has been initialized).
   * - totalEnergy: Object with a single property initialized (a boolean indicating if the total energy service has been initialized).
   * - server: Object with properties about the server's runtime environment.
   *   - uptime: Number of seconds the server has been running.
   *   - memory: Object with properties rss, heapTotal, and heapUsed, with the memory usage of the server in bytes.
   *   - nodeVersion: String with the version of Node.js running the server.
   */
  getServiceStatus() {
    return {
      collector: {
        shelly: {
          running: this.shellyCollector.isRunning,
          stats: this.shellyCollector.getCollectorStats(),
        },
        ubibot: {
          running: this.ubibotCollector.isRunning,
          stats: this.ubibotCollector.getCollectorStats(),
        },
      },
      database: {
        connected: this.services.database.connected,
      },
      energyAverages: {
        initialized: this.services.energyAverages.initialized,
      },
      totalEnergy: {
        initialized: this.services.totalEnergy.initialized,
      },
      server: {
        uptime: process.uptime(),
        memory: process.memoryUsage(),
        nodeVersion: process.version,
      },
    };
  }

  /**
   * Initializes all services and collectors necessary for the server.
   *
   * This method performs the following actions:
   * 1. Initializes the database service and tests the connection.
   * 2. Initializes the energy averages service.
   * 3. Initializes the total energy service.
   * 4. Starts the Shelly data collector.
   * 5. Starts the Ubibot data collector.
   *
   * If any of these steps fail, an error is logged and re-thrown to be
   * handled by the caller.
   *
   * @throws {Error} If any service or collector fails to initialize.
   */

  async initializeServices() {
    console.log("Initializing services...");

    try {
      await this.services.database.initialize();
      const dbConnected = await this.services.database.testConnection();
      if (!dbConnected) {
        throw new Error("Database connection failed");
      }
      console.log("✅ Database connected");

      await this.services.energyAverages.initialize();
      console.log("✅ Energy averages service initialized");

      await this.services.totalEnergy.initialize();
      console.log("✅ Total energy service initialized");

      //await this.shellyCollector.start();
      console.log("✅ Shelly Data collector started");

      //await this.ubibotCollector.start();
      console.log("✅ Ubibot data collector started");
    } catch (error) {
      console.error("Error initializing services:", error);
      throw error;
    }
  }

  /**
   * Inicializa los servicios y levanta el servidor. Si ocurre un error,
   * se registra en la consola y se sale del proceso con estado 1.
   * @throws {Error} Si ocurre un error al inicializar los servicios o levantar
   * el servidor.
   */
  async start() {
    try {
      await this.initializeServices();

      this.server = this.app.listen(this.port, () => {
        console.log(`🚀 Server running on http://localhost:${this.port}`);
      });

      // Setup graceful shutdown
      process.on("SIGTERM", () => this.shutdown());
      process.on("SIGINT", () => this.shutdown());
    } catch (error) {
      console.error("Error fatal al iniciar el servidor:", error);
      process.exit(1);
    }
  }

  /**
   * Gracefully shuts down the server, stopping all services and closing all
   * database connections.
   *
   * This function is called automatically when the process receives a SIGTERM or
   * SIGINT signal.
   *
   * @return {Promise<void>}
   */
  async shutdown() {
    console.log("\n🛑 Starting graceful shutdown...");
    if (this.server) {
      await new Promise((resolve) => this.server.close(resolve));
      console.log("✅ HTTP server stopped");
    }
    this.shellyCollector.stop();
    console.log("✅ Shelly Data collector stopped");

    this.ubibotCollector.stop();
    console.log("✅ Ubibot data collector stopped");

    await this.services.database.close();
    console.log("✅ Database connections closed");

    console.log("👋 Server shutdown complete");
    process.exit(0);
  }
}

const server = new Server();
server
  .start()
  .catch((err) => console.error("Error al iniciar el servidor:", err));

module.exports = {
  server,
  app: server.app,
};
>>>>>>> 5d172fe4
<|MERGE_RESOLUTION|>--- conflicted
+++ resolved
@@ -1,401 +1,352 @@
-{
-  "name": "shelly-javascript",
-  "version": "1.0.0",
-  "description": "Monitor de dispositivo Shelly",
-  "main": "src/js/main.js",
-  "scripts": {
-    "start": "webpack serve --mode development",
-    "start-server": "node server.js",
-    "start-all": "concurrently \"npm run start\" \"npm run start-server\"",
-    "build": "webpack",
-    "clean": "rimraf dist",
-    "install-deps": "npm install",
-    "comenzar": "npm run clean && npm run install-deps && npm run build && npm run start-all"
-  },
-  "keywords": [
-    "shelly",
-    "api",
-    "monitor"
-  ],
-  "author": "",
-  "license": "ISC",
-  "dependencies": {
-    "@sendgrid/mail": "^8.1.4",
-    "axios": "^1.7.9",
-    "bcrypt": "^5.1.1",
-    "buffer": "^6.0.3",
-    "chart.js": "^4.4.7",
-    "chartjs-adapter-date-fns": "^3.0.0",
-    "core-js": "^3.40.0",
-    "cors": "^2.8.5",
-    "crypto-browserify": "^3.12.1",
-    "date-fns": "^4.1.0",
-    "dayjs": "^1.11.13",
-    "express": "^4.21.2",
-    "joi": "^17.13.3",
-    "jsonwebtoken": "^9.0.2",
-    "jwt-decode": "^4.0.0",
-    "luxon": "^3.5.0",
-    "mapbox-gl": "^3.9.3",
-    "moment": "^2.30.1",
-    "moment-timezone": "^0.5.46",
-    "mysql2": "^3.12.0",
-    "node-fetch": "^2.7.0",
-    "node-schedule": "^2.1.1",
-    "pdfkit": "^0.16.0",
-    "prop-types": "^15.8.1",
-    "quickchart-js": "^3.1.3",
-    "react": "^19.0.0",
-    "react-chartjs-2": "^5.3.0",
-    "react-datepicker": "^7.6.0",
-    "react-dom": "^19.0.0",
-    "react-router": "^7.1.1",
-    "react-router-dom": "^7.1.1",
-    "react-toastify": "^11.0.3",
-    "recharts": "^2.15.0",
-    "serve": "^14.2.4",
-    "socket.io-client": "^4.8.1",
-    "stream-browserify": "^3.0.0",
-    "styled-components": "^6.1.14",
-    "twilio": "^5.4.2",
-    "util": "^0.12.5",
-    "vm-browserify": "^1.1.2"
-  },
-  "devDependencies": {
-    "@babel/core": "^7.26.7",
-    "@babel/preset-env": "^7.26.7",
-    "@babel/preset-react": "^7.26.3",
-    "babel-loader": "^9.2.1",
-    "css-loader": "^7.1.2",
-    "file-loader": "^6.2.0",
-    "html-webpack-plugin": "^5.6.3",
-    "process": "^0.11.10",
-    "rimraf": "^6.0.1",
-    "style-loader": "^4.0.0",
-    "webpack": "^5.97.1",
-    "webpack-cli": "^6.0.1",
-    "webpack-dev-server": "^5.2.0"
-  }
-<<<<<<< HEAD
-}
-=======
-
-  /**
-   * Configures middleware for the application.
-   *
-   * Uses the `cors` middleware to allow cross-origin requests
-   * from the specified origin. Uses the `express.json()` middleware
-   * to parse JSON bodies. Serves files from the `dist` and `src`
-   * directories. Configures Content Security Policy (CSP)
-   * to prevent XSS attacks. Finally, logs all incoming requests.
-   */
-  setupMiddleware() {
-    const corsOptions = {
-      origin: ["http://localhost:3000", "http://localhost:8080"],
-      credentials: true,
-      methods: ["GET", "POST", "PUT", "DELETE", "OPTIONS"],
-      allowedHeaders: ["Content-Type", "Authorization", "X-Requested-With"],
-    };
-    this.app.use(cors(corsOptions));
-    this.app.use(express.json());
-
-    this.app.use("/api", (req, res, next) => {
-      res.header("Content-Type", "application/json");
-      next();
-    });
-
-    // Servir archivos estáticos
-    this.app.use(express.static(path.join(__dirname, "public")));
-    this.app.use;
-
-    // Configuración de CSP
-    this.setupContentSecurityPolicy();
-
-    // Logging middleware
-    this.app.use((req, res, next) => {
-      console.log(`${new Date().toISOString()} - ${req.method} ${req.url}`);
-      next();
-    });
-  }
-
-  /**
-   * Configures the Content Security Policy (CSP) for the application.
-   *
-   * This sets the CSP headers to restrict resource loading:
-   * - Allows default resources to be loaded only from the same origin.
-   * - Permits fonts to be loaded from the same origin and data URIs.
-   * - Allows scripts to be loaded from the same origin and permits inline scripts and eval.
-   *
-   * @private
-   */
-
-  setupContentSecurityPolicy() {
-    this.app.use((req, res, next) => {
-      res.setHeader(
-        "Content-Security-Policy",
-        "default-src 'self'; font-src 'self' data:; script-src 'self' 'unsafe-inline' 'unsafe-eval';"
-      );
-      next();
-    });
-  }
-
-  /**
-   * Configura las rutas del servidor
-   *
-   * El servidor tiene un endpoint status en /
-   * y utiliza los siguientes módulos de rutas:
-   *
-   * - deviceRoutes
-   * - configRoutes
-   * - totalesRoutes
-   * - analysisRoutes
-   * - usuariosRoutes
-   * - personalRoutes
-   * - smsRoutes
-   * - sectoresRoutes
-   * - powerAnalysisRoutes
-   * - gpsRoutes
-   * - beaconsRoutes
-   * - ubibotRoutes
-   * - gpsDataRoutes
-   *
-   * @memberof Server
-   */
-  setupRoutes() {
-    // Importar rutas
-    const deviceRoutes = require("./src/routes/deviceRoutes");
-    const configRoutes = require("./src/routes/configRoutes");
-    const totalesRoutes = require("./src/routes/totalesRoutes");
-    const analysisRoutes = require("./src/routes/analysisRoutes");
-    const usuariosRoutes = require("./src/routes/usuariosRoutes");
-    const personalRoutes = require("./src/routes/personalRoutes");
-    const smsRoutes = require("./src/routes/smsRoutes");
-    const sectoresRoutes = require("./src/routes/sectoresRoutes.js");
-    const powerAnalysisRoutes = require("./src/routes/powerAnalysisRoutes");
-    const gpsRoutes = require("./src/routes/gpsRoutes");
-    const beaconsRoutes = require("./src/routes/beaconsRoutes");
-    const ubibotRoutes = require("./src/routes/ubibotRoutes");
-    const gpsDataRoutes = require("./src/routes/gpsDataRoutes");
-    const blindSpotRoutes = require("./src/routes/blindSpotRoutes");
-
-    // Primero configurar todas las rutas de la API
-    this.app.use("/api/devices", deviceRoutes);
-    this.app.use("/api/config", configRoutes);
-    this.app.use("/api/totals", totalesRoutes);
-    this.app.use("/api/analysis", analysisRoutes);
-    this.app.use("/api/usuarios", usuariosRoutes);
-    this.app.use("/api/personal", personalRoutes);
-    this.app.use("/api/sms", smsRoutes);
-    this.app.use("/api/sectores", sectoresRoutes);
-    this.app.use("/api/powerAnalysis", powerAnalysisRoutes);
-    this.app.use("/api/gps", gpsRoutes);
-    this.app.use("/api/beacons", beaconsRoutes);
-    this.app.use("/api/ubibot", ubibotRoutes);
-    this.app.use("/api/blindspot", blindSpotRoutes);
-    this.app.use("/gps-data", gpsDataRoutes);
-
-    // Servir archivos estáticos después de las rutas de la API
-    this.app.use(express.static(path.join(__dirname, "public")));
-
-    // Ruta específica para la página principal
-    this.app.get("/", (req, res) => {
-      res.sendFile(path.join(__dirname, "public", "index.html"));
-    });
-
-    // Catch-all route para React Router debe ser lo último
-    this.app.get("*", (req, res, next) => {
-      // Si la petición es para la API, pasar al siguiente middleware
-      if (req.url.startsWith("/api/")) {
-        return next();
-      }
-      // Si no es una petición de API, enviar el index.html
-      res.sendFile(path.join(__dirname, "public", "index.html"));
-    });
-  }
-
-  /**
-   * Sets up error handling for the server. This method is used to
-   * install a middleware function that will catch any async errors
-   * and send a 500 response with a JSON body containing an error
-   * message and the original error message (if in development mode).
-   * @see https://expressjs.com/en/guide/error-handling.html
-   * @private
-   */
-  setupErrorHandling() {
-    // Error handler for async errors
-    this.app.use((err, req, res, next) => {
-      console.error("Error:", err);
-      res.status(500).json({
-        error: "Internal server error",
-        message:
-          process.env.NODE_ENV === "development"
-            ? err.message
-            : "An unexpected error occurred",
-      });
-    });
-  }
-
-  /**
-   * Wraps a route handler function to catch any async errors and call
-   * `next(err)` with the error.
-   *
-   * @param {Function} fn - The route handler function to wrap.
-   * @return {Function} A new route handler function that wraps the original
-   *   one and catches any errors.
-   */
-  handleAsyncRoute(fn) {
-    return (req, res, next) => {
-      Promise.resolve(fn(req, res, next)).catch(next);
-    };
-  }
-
-  /**
-   * Returns an object with information about the current status of the server's services.
-   *
-   * @return {Object} Object with the following properties:
-   * - collector: Object with information about the Shelly and Ubibot collectors.
-   *   - shelly: Object with properties running (a boolean indicating if the collector is running) and stats (an object with collector statistics).
-   *   - ubibot: Object with properties running (a boolean indicating if the collector is running) and stats (an object with collector statistics).
-   * - database: Object with a single property connected (a boolean indicating if the database connection is established).
-   * - energyAverages: Object with a single property initialized (a boolean indicating if the energy averages service has been initialized).
-   * - totalEnergy: Object with a single property initialized (a boolean indicating if the total energy service has been initialized).
-   * - server: Object with properties about the server's runtime environment.
-   *   - uptime: Number of seconds the server has been running.
-   *   - memory: Object with properties rss, heapTotal, and heapUsed, with the memory usage of the server in bytes.
-   *   - nodeVersion: String with the version of Node.js running the server.
-   */
-  getServiceStatus() {
-    return {
-      collector: {
-        shelly: {
-          running: this.shellyCollector.isRunning,
-          stats: this.shellyCollector.getCollectorStats(),
-        },
-        ubibot: {
-          running: this.ubibotCollector.isRunning,
-          stats: this.ubibotCollector.getCollectorStats(),
-        },
-      },
-      database: {
-        connected: this.services.database.connected,
-      },
-      energyAverages: {
-        initialized: this.services.energyAverages.initialized,
-      },
-      totalEnergy: {
-        initialized: this.services.totalEnergy.initialized,
-      },
-      server: {
-        uptime: process.uptime(),
-        memory: process.memoryUsage(),
-        nodeVersion: process.version,
-      },
-    };
-  }
-
-  /**
-   * Initializes all services and collectors necessary for the server.
-   *
-   * This method performs the following actions:
-   * 1. Initializes the database service and tests the connection.
-   * 2. Initializes the energy averages service.
-   * 3. Initializes the total energy service.
-   * 4. Starts the Shelly data collector.
-   * 5. Starts the Ubibot data collector.
-   *
-   * If any of these steps fail, an error is logged and re-thrown to be
-   * handled by the caller.
-   *
-   * @throws {Error} If any service or collector fails to initialize.
-   */
-
-  async initializeServices() {
-    console.log("Initializing services...");
-
-    try {
-      await this.services.database.initialize();
-      const dbConnected = await this.services.database.testConnection();
-      if (!dbConnected) {
-        throw new Error("Database connection failed");
-      }
-      console.log("✅ Database connected");
-
-      await this.services.energyAverages.initialize();
-      console.log("✅ Energy averages service initialized");
-
-      await this.services.totalEnergy.initialize();
-      console.log("✅ Total energy service initialized");
-
-      //await this.shellyCollector.start();
-      console.log("✅ Shelly Data collector started");
-
-      //await this.ubibotCollector.start();
-      console.log("✅ Ubibot data collector started");
-    } catch (error) {
-      console.error("Error initializing services:", error);
-      throw error;
-    }
-  }
-
-  /**
-   * Inicializa los servicios y levanta el servidor. Si ocurre un error,
-   * se registra en la consola y se sale del proceso con estado 1.
-   * @throws {Error} Si ocurre un error al inicializar los servicios o levantar
-   * el servidor.
-   */
-  async start() {
-    try {
-      await this.initializeServices();
-
-      this.server = this.app.listen(this.port, () => {
-        console.log(`🚀 Server running on http://localhost:${this.port}`);
-      });
-
-      // Setup graceful shutdown
-      process.on("SIGTERM", () => this.shutdown());
-      process.on("SIGINT", () => this.shutdown());
-    } catch (error) {
-      console.error("Error fatal al iniciar el servidor:", error);
-      process.exit(1);
-    }
-  }
-
-  /**
-   * Gracefully shuts down the server, stopping all services and closing all
-   * database connections.
-   *
-   * This function is called automatically when the process receives a SIGTERM or
-   * SIGINT signal.
-   *
-   * @return {Promise<void>}
-   */
-  async shutdown() {
-    console.log("\n🛑 Starting graceful shutdown...");
-    if (this.server) {
-      await new Promise((resolve) => this.server.close(resolve));
-      console.log("✅ HTTP server stopped");
-    }
-    this.shellyCollector.stop();
-    console.log("✅ Shelly Data collector stopped");
-
-    this.ubibotCollector.stop();
-    console.log("✅ Ubibot data collector stopped");
-
-    await this.services.database.close();
-    console.log("✅ Database connections closed");
-
-    console.log("👋 Server shutdown complete");
-    process.exit(0);
-  }
-}
-
-const server = new Server();
-server
-  .start()
-  .catch((err) => console.error("Error al iniciar el servidor:", err));
-
-module.exports = {
-  server,
-  app: server.app,
-};
->>>>>>> 5d172fe4
+const express = require("express");
+const cors = require("cors");
+const path = require("path");
+const ShellyCollector = require("./collectors/shelly-collector");
+const UbibotCollector = require("./collectors/ubibot-collector");
+const databaseService = require("./src/services/database-service");
+const energyAveragesService = require("./src/services/energy-averages-service");
+const totalEnergyService = require("./src/services/total-energy-service");
+const deviceRoutes = require("./src/routes/deviceRoutes");
+const configRoutes = require("./src/routes/configRoutes");
+
+class Server {
+  /**
+   * Initializes a new instance of the Server class.
+   * Sets up the Express application, configures the port,
+   * initializes data collectors, and defines services to be used.
+   * Also sets up middleware, routes, and error handling for the server.
+   */
+
+  constructor() {
+    this.app = express();
+    this.port = process.env.PORT || 1337;
+    this.shellyCollector = new ShellyCollector();
+    this.ubibotCollector = new UbibotCollector();
+    this.services = {
+      database: databaseService,
+      energyAverages: energyAveragesService,
+      totalEnergy: totalEnergyService,
+    };
+    this.setupMiddleware();
+    this.setupRoutes();
+    this.setupErrorHandling();
+  }
+
+  /**
+   * Configures middleware for the application.
+   *
+   * Uses the `cors` middleware to allow cross-origin requests
+   * from the specified origin. Uses the `express.json()` middleware
+   * to parse JSON bodies. Serves files from the `dist` and `src`
+   * directories. Configures Content Security Policy (CSP)
+   * to prevent XSS attacks. Finally, logs all incoming requests.
+   */
+  setupMiddleware() {
+    const corsOptions = {
+      origin: ["http://localhost:3000", "http://localhost:8080"],
+      credentials: true,
+      methods: ["GET", "POST", "PUT", "DELETE", "OPTIONS"],
+      allowedHeaders: ["Content-Type", "Authorization", "X-Requested-With"],
+    };
+    this.app.use(cors(corsOptions));
+    this.app.use(express.json());
+
+    this.app.use("/api", (req, res, next) => {
+      res.header("Content-Type", "application/json");
+      next();
+    });
+
+    // Servir archivos estáticos
+    this.app.use(express.static(path.join(__dirname, "public")));
+    this.app.use;
+
+    // Configuración de CSP
+    this.setupContentSecurityPolicy();
+
+    // Logging middleware
+    this.app.use((req, res, next) => {
+      console.log(`${new Date().toISOString()} - ${req.method} ${req.url}`);
+      next();
+    });
+  }
+
+  /**
+   * Configures the Content Security Policy (CSP) for the application.
+   *
+   * This sets the CSP headers to restrict resource loading:
+   * - Allows default resources to be loaded only from the same origin.
+   * - Permits fonts to be loaded from the same origin and data URIs.
+   * - Allows scripts to be loaded from the same origin and permits inline scripts and eval.
+   *
+   * @private
+   */
+
+  setupContentSecurityPolicy() {
+    this.app.use((req, res, next) => {
+      res.setHeader(
+        "Content-Security-Policy",
+        "default-src 'self'; font-src 'self' data:; script-src 'self' 'unsafe-inline' 'unsafe-eval';"
+      );
+      next();
+    });
+  }
+
+  /**
+   * Configura las rutas del servidor
+   *
+   * El servidor tiene un endpoint status en /
+   * y utiliza los siguientes módulos de rutas:
+   *
+   * - deviceRoutes
+   * - configRoutes
+   * - totalesRoutes
+   * - analysisRoutes
+   * - usuariosRoutes
+   * - personalRoutes
+   * - smsRoutes
+   * - sectoresRoutes
+   * - powerAnalysisRoutes
+   * - gpsRoutes
+   * - beaconsRoutes
+   * - ubibotRoutes
+   * - gpsDataRoutes
+   *
+   * @memberof Server
+   */
+  setupRoutes() {
+    // Importar rutas
+    const deviceRoutes = require("./src/routes/deviceRoutes");
+    const configRoutes = require("./src/routes/configRoutes");
+    const totalesRoutes = require("./src/routes/totalesRoutes");
+    const analysisRoutes = require("./src/routes/analysisRoutes");
+    const usuariosRoutes = require("./src/routes/usuariosRoutes");
+    const personalRoutes = require("./src/routes/personalRoutes");
+    const smsRoutes = require("./src/routes/smsRoutes");
+    const sectoresRoutes = require("./src/routes/sectoresRoutes.js");
+    const powerAnalysisRoutes = require("./src/routes/powerAnalysisRoutes");
+    const gpsRoutes = require("./src/routes/gpsRoutes");
+    const beaconsRoutes = require("./src/routes/beaconsRoutes");
+    const ubibotRoutes = require("./src/routes/ubibotRoutes");
+    const gpsDataRoutes = require("./src/routes/gpsDataRoutes");
+    const blindSpotRoutes = require("./src/routes/blindSpotRoutes");
+
+    // Primero configurar todas las rutas de la API
+    this.app.use("/api/devices", deviceRoutes);
+    this.app.use("/api/config", configRoutes);
+    this.app.use("/api/totals", totalesRoutes);
+    this.app.use("/api/analysis", analysisRoutes);
+    this.app.use("/api/usuarios", usuariosRoutes);
+    this.app.use("/api/personal", personalRoutes);
+    this.app.use("/api/sms", smsRoutes);
+    this.app.use("/api/sectores", sectoresRoutes);
+    this.app.use("/api/powerAnalysis", powerAnalysisRoutes);
+    this.app.use("/api/gps", gpsRoutes);
+    this.app.use("/api/beacons", beaconsRoutes);
+    this.app.use("/api/ubibot", ubibotRoutes);
+    this.app.use("/api/blindspot", blindSpotRoutes);
+    this.app.use("/gps-data", gpsDataRoutes);
+
+    // Servir archivos estáticos después de las rutas de la API
+    this.app.use(express.static(path.join(__dirname, "public")));
+
+    // Ruta específica para la página principal
+    this.app.get("/", (req, res) => {
+      res.sendFile(path.join(__dirname, "public", "index.html"));
+    });
+
+    // Catch-all route para React Router debe ser lo último
+    this.app.get("*", (req, res, next) => {
+      // Si la petición es para la API, pasar al siguiente middleware
+      if (req.url.startsWith("/api/")) {
+        return next();
+      }
+      // Si no es una petición de API, enviar el index.html
+      res.sendFile(path.join(__dirname, "public", "index.html"));
+    });
+  }
+
+  /**
+   * Sets up error handling for the server. This method is used to
+   * install a middleware function that will catch any async errors
+   * and send a 500 response with a JSON body containing an error
+   * message and the original error message (if in development mode).
+   * @see https://expressjs.com/en/guide/error-handling.html
+   * @private
+   */
+  setupErrorHandling() {
+    // Error handler for async errors
+    this.app.use((err, req, res, next) => {
+      console.error("Error:", err);
+      res.status(500).json({
+        error: "Internal server error",
+        message:
+          process.env.NODE_ENV === "development"
+            ? err.message
+            : "An unexpected error occurred",
+      });
+    });
+  }
+
+  /**
+   * Wraps a route handler function to catch any async errors and call
+   * `next(err)` with the error.
+   *
+   * @param {Function} fn - The route handler function to wrap.
+   * @return {Function} A new route handler function that wraps the original
+   *   one and catches any errors.
+   */
+  handleAsyncRoute(fn) {
+    return (req, res, next) => {
+      Promise.resolve(fn(req, res, next)).catch(next);
+    };
+  }
+
+  /**
+   * Returns an object with information about the current status of the server's services.
+   *
+   * @return {Object} Object with the following properties:
+   * - collector: Object with information about the Shelly and Ubibot collectors.
+   *   - shelly: Object with properties running (a boolean indicating if the collector is running) and stats (an object with collector statistics).
+   *   - ubibot: Object with properties running (a boolean indicating if the collector is running) and stats (an object with collector statistics).
+   * - database: Object with a single property connected (a boolean indicating if the database connection is established).
+   * - energyAverages: Object with a single property initialized (a boolean indicating if the energy averages service has been initialized).
+   * - totalEnergy: Object with a single property initialized (a boolean indicating if the total energy service has been initialized).
+   * - server: Object with properties about the server's runtime environment.
+   *   - uptime: Number of seconds the server has been running.
+   *   - memory: Object with properties rss, heapTotal, and heapUsed, with the memory usage of the server in bytes.
+   *   - nodeVersion: String with the version of Node.js running the server.
+   */
+  getServiceStatus() {
+    return {
+      collector: {
+        shelly: {
+          running: this.shellyCollector.isRunning,
+          stats: this.shellyCollector.getCollectorStats(),
+        },
+        ubibot: {
+          running: this.ubibotCollector.isRunning,
+          stats: this.ubibotCollector.getCollectorStats(),
+        },
+      },
+      database: {
+        connected: this.services.database.connected,
+      },
+      energyAverages: {
+        initialized: this.services.energyAverages.initialized,
+      },
+      totalEnergy: {
+        initialized: this.services.totalEnergy.initialized,
+      },
+      server: {
+        uptime: process.uptime(),
+        memory: process.memoryUsage(),
+        nodeVersion: process.version,
+      },
+    };
+  }
+
+  /**
+   * Initializes all services and collectors necessary for the server.
+   *
+   * This method performs the following actions:
+   * 1. Initializes the database service and tests the connection.
+   * 2. Initializes the energy averages service.
+   * 3. Initializes the total energy service.
+   * 4. Starts the Shelly data collector.
+   * 5. Starts the Ubibot data collector.
+   *
+   * If any of these steps fail, an error is logged and re-thrown to be
+   * handled by the caller.
+   *
+   * @throws {Error} If any service or collector fails to initialize.
+   */
+
+  async initializeServices() {
+    console.log("Initializing services...");
+
+    try {
+      await this.services.database.initialize();
+      const dbConnected = await this.services.database.testConnection();
+      if (!dbConnected) {
+        throw new Error("Database connection failed");
+      }
+      console.log("✅ Database connected");
+
+      await this.services.energyAverages.initialize();
+      console.log("✅ Energy averages service initialized");
+
+      await this.services.totalEnergy.initialize();
+      console.log("✅ Total energy service initialized");
+
+      //await this.shellyCollector.start();
+      console.log("✅ Shelly Data collector started");
+
+      //await this.ubibotCollector.start();
+      console.log("✅ Ubibot data collector started");
+    } catch (error) {
+      console.error("Error initializing services:", error);
+      throw error;
+    }
+  }
+
+  /**
+   * Inicializa los servicios y levanta el servidor. Si ocurre un error,
+   * se registra en la consola y se sale del proceso con estado 1.
+   * @throws {Error} Si ocurre un error al inicializar los servicios o levantar
+   * el servidor.
+   */
+  async start() {
+    try {
+      await this.initializeServices();
+
+      this.server = this.app.listen(this.port, () => {
+        console.log(`🚀 Server running on http://localhost:${this.port}`);
+      });
+
+      // Setup graceful shutdown
+      process.on("SIGTERM", () => this.shutdown());
+      process.on("SIGINT", () => this.shutdown());
+    } catch (error) {
+      console.error("Error fatal al iniciar el servidor:", error);
+      process.exit(1);
+    }
+  }
+
+  /**
+   * Gracefully shuts down the server, stopping all services and closing all
+   * database connections.
+   *
+   * This function is called automatically when the process receives a SIGTERM or
+   * SIGINT signal.
+   *
+   * @return {Promise<void>}
+   */
+  async shutdown() {
+    console.log("\n🛑 Starting graceful shutdown...");
+    if (this.server) {
+      await new Promise((resolve) => this.server.close(resolve));
+      console.log("✅ HTTP server stopped");
+    }
+    this.shellyCollector.stop();
+    console.log("✅ Shelly Data collector stopped");
+
+    this.ubibotCollector.stop();
+    console.log("✅ Ubibot data collector stopped");
+
+    await this.services.database.close();
+    console.log("✅ Database connections closed");
+
+    console.log("👋 Server shutdown complete");
+    process.exit(0);
+  }
+}
+
+const server = new Server();
+server
+  .start()
+  .catch((err) => console.error("Error al iniciar el servidor:", err));
+
+module.exports = {
+  server,
+  app: server.app,
+};